--- conflicted
+++ resolved
@@ -1,82 +1,79 @@
-
-#include "module_factory.hpp"
-
-
-
-module_base* module_factory::get(std::string ID, pt::ptree config)
-{
-    LOG_DEBUG << "Module ID=" << ID;
-    
-    module_base* mod = nullptr;
-    
-    if (ID == "slope_iswr")
-        mod = new slope_iswr(config);
-    else if (ID == "Marsh_shading_iswr")
-        mod = new Marsh_shading_iswr(config);
-    else if (ID == "const_llra_ta")
-        mod = new const_llra_ta(config);
-    else if (ID == "Liston_monthly_llra_ta")
-        mod = new Liston_monthly_llra_ta(config);
-    else if (ID == "Kunkel_monthlyTd_rh")
-        mod = new Kunkel_monthlyTd_rh(config);
-    else if (ID == "Sicart_ilwr")
-        mod = new Sicart_ilwr(config);
-    else if (ID == "Liston_wind")
-        mod = new Liston_wind(config);
-    else if (ID == "PenmanMonteith_evaporation")
-        mod = new PenmanMonteith_evaporation(config);
-    else if (ID == "Walcek_cloud")
-        mod = new Walcek_cloud(config);
-    else if (ID == "Harder_precip_phase")
-        mod = new Harder_precip_phase(config);
-    else if (ID == "Burridge_iswr")
-        mod = new Burridge_iswr(config);
-    else if (ID == "Iqbal_iswr")
-        mod = new Iqbal_iswr(config);
-    else if (ID == "iswr_from_obs")
-        mod = new iswr_from_obs(config);
-    else if (ID == "Dodson_NSA_ta")
-        mod = new Dodson_NSA_ta(config);
-    else if (ID == "Thornton_p")
-        mod = new Thornton_p(config);
-    else if (ID == "Thornton_var_p")
-        mod = new Thornton_var_p(config);
-    else if (ID == "rh_from_obs")
-        mod = new rh_from_obs(config);
-    else if (ID == "kunkel_rh")
-        mod = new kunkel_rh(config);
-    else if (ID == "snobal")
-        mod = new snobal(config);
-    else if (ID == "Richard_albedo")
-        mod = new Richard_albedo(config);
-    else if (ID == "snowpack")
-        mod = new Lehning_snowpack(config);
-    else if (ID == "point_mode")
-        mod = new point_mode(config);
-    else if (ID == "threshold_p_phase")
-        mod = new threshold_p_phase(config);
-    else if (ID == "Gray_inf")
-        mod = new Gray_inf(config);
-    else if (ID == "Longwave_from_obs")
-        mod = new Longwave_from_obs(config);
-<<<<<<< HEAD
-    else if (ID == "Simple_Canopy")
-        mod = new Simple_Canopy(config);
-=======
-    else if (ID == "Dist_tlapse")
-        mod = new Dist_tlapse(config);
->>>>>>> 5c48f9b9
-
-    if(mod == nullptr)
-    {
-        BOOST_THROW_EXCEPTION(module_not_found() 
-                              << errstr_info( std::string("Module not found ") + ID)
-                        );
-    }
-
-    mod->ID = ID;
-    mod->cfg = config;
-    
-    return mod;
-
-}
+
+#include "module_factory.hpp"
+
+
+
+module_base* module_factory::get(std::string ID, pt::ptree config)
+{
+    LOG_DEBUG << "Module ID=" << ID;
+    
+    module_base* mod = nullptr;
+    
+    if (ID == "slope_iswr")
+        mod = new slope_iswr(config);
+    else if (ID == "Marsh_shading_iswr")
+        mod = new Marsh_shading_iswr(config);
+    else if (ID == "const_llra_ta")
+        mod = new const_llra_ta(config);
+    else if (ID == "Liston_monthly_llra_ta")
+        mod = new Liston_monthly_llra_ta(config);
+    else if (ID == "Kunkel_monthlyTd_rh")
+        mod = new Kunkel_monthlyTd_rh(config);
+    else if (ID == "Sicart_ilwr")
+        mod = new Sicart_ilwr(config);
+    else if (ID == "Liston_wind")
+        mod = new Liston_wind(config);
+    else if (ID == "PenmanMonteith_evaporation")
+        mod = new PenmanMonteith_evaporation(config);
+    else if (ID == "Walcek_cloud")
+        mod = new Walcek_cloud(config);
+    else if (ID == "Harder_precip_phase")
+        mod = new Harder_precip_phase(config);
+    else if (ID == "Burridge_iswr")
+        mod = new Burridge_iswr(config);
+    else if (ID == "Iqbal_iswr")
+        mod = new Iqbal_iswr(config);
+    else if (ID == "iswr_from_obs")
+        mod = new iswr_from_obs(config);
+    else if (ID == "Dodson_NSA_ta")
+        mod = new Dodson_NSA_ta(config);
+    else if (ID == "Thornton_p")
+        mod = new Thornton_p(config);
+    else if (ID == "Thornton_var_p")
+        mod = new Thornton_var_p(config);
+    else if (ID == "rh_from_obs")
+        mod = new rh_from_obs(config);
+    else if (ID == "kunkel_rh")
+        mod = new kunkel_rh(config);
+    else if (ID == "snobal")
+        mod = new snobal(config);
+    else if (ID == "Richard_albedo")
+        mod = new Richard_albedo(config);
+    else if (ID == "snowpack")
+        mod = new Lehning_snowpack(config);
+    else if (ID == "point_mode")
+        mod = new point_mode(config);
+    else if (ID == "threshold_p_phase")
+        mod = new threshold_p_phase(config);
+    else if (ID == "Gray_inf")
+        mod = new Gray_inf(config);
+    else if (ID == "Longwave_from_obs")
+        mod = new Longwave_from_obs(config);
+    else if (ID == "Simple_Canopy")
+        mod = new Simple_Canopy(config);
+    else if (ID == "Dist_tlapse")
+        mod = new Dist_tlapse(config);
+
+    if(mod == nullptr)
+    {
+        BOOST_THROW_EXCEPTION(module_not_found() 
+                              << errstr_info( std::string("Module not found ") + ID)
+                        );
+    }
+
+    mod->ID = ID;
+    mod->cfg = config;
+    
+    return mod;
+
+}