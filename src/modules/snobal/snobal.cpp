#include "snobal.hpp"

snobal::snobal(config_file cfg)
        : module_base(parallel::data)
{
    depends("frac_precip_snow");
    depends("iswr");
    depends("rh");
    depends("t");
    depends("U_2m_above_srf");
    depends("p");
    depends("ilwr");

    // Optional subcanopy variables if a canopy module is included (used if exist)
    optional("frac_precip_rain_subcanopy");
    optional("iswr_subcanopy");
    optional("rh_subcanopy");
    optional("ta_subcanopy");
<<<<<<< HEAD
    optional("vw_subcanopy");
=======
>>>>>>> 72d4674e
    optional("p_subcanopy");
    optional("ilwr_subcanopy");

    depends("snow_albedo");

    provides("swe");
    provides("snowmelt_int");
    provides("R_n");
    provides("H");
    provides("E");
    provides("G");
    provides("M");
    provides("dQ");
    provides("cc");
    provides("T_s");
    provides("T_s_0");
    provides("dead");
    provides("iswr_net");
    provides("isothermal");
    provides("ilwr_out");
    provides("sum_snowpack_runoff");
    provides("sum_melt");
    provides("snowdepthavg");


}

void snobal::init(mesh domain, boost::shared_ptr<global> global)
{
    //store all of snobals global variables from this timestep to be used as ICs for the next timestep
    #pragma omp parallel for
    for (size_t i = 0; i < domain->size_faces(); i++)
    {
        auto face = domain->face(i);

        snodata* g = face->make_module_data<snodata>(ID);
        g->sum_runoff = 0;
        g->sum_melt = 0;
        auto* sbal = &(g->data);
        g->dead=0;
        /**
         * Snopack config
         */
        sbal->h2o_sat = .3;
        sbal->layer_count = 0;
        sbal->m_s = 0.;
        sbal->m_s_0 = 0.;
        sbal->m_s_l = 0.;
        sbal->max_h2o_vol = cfg.get("max_h2o_vol",.0001);//0.0001
        sbal->rho = 0.;
        sbal->T_s = -75. + FREEZE;
        sbal->T_s_0 = -75. + FREEZE; //assuming no snow
        sbal->T_s_l = -75. + FREEZE;
        sbal->z_s = 0.;

        sbal->KT_WETSAND = cfg.get("kt_wetsand",0.08);

        sbal->ro_data = 0;

        sbal->max_z_s_0 = cfg.get("max_active_layer",.1);
        sbal->h2o_total = 0;
        sbal->isothermal = 0;

        /// Heights
        sbal->z_0 = cfg.get("z_0",0.001); 
        sbal->z_T = cfg.get("z_T",2.6);
        sbal->z_u = cfg.get("z_u",2.96);
        sbal->z_g = cfg.get("z_g",0.1);
        sbal->relative_hts = 1;  //docs are wrong. 1 == absolute

        sbal->R_n_bar = 0.0;
        sbal->H_bar = 0.0;
        sbal->L_v_E_bar = 0.0;
        sbal->G_bar = 0.0;
        sbal->M_bar = 0.0;
        sbal->delta_Q_bar = 0.0;
        sbal->E_s_sum = 0.0;
        sbal->melt_sum = 0.0;
        sbal->ro_pred_sum = 0.0;

        sbal->time_since_out = 0;
        sbal->current_time = 0;
        sbal->run_no_snow = 1;
        sbal->stop_no_snow = 1;
        sbal->snowcover = 0;
        sbal->precip_now = 0;

        //init the step_info struct
        sbal->tstep_info[DATA_TSTEP].level = DATA_TSTEP;
        sbal->tstep_info[DATA_TSTEP].time_step = global->dt(); //3600; // 1hr TODO: fix hard code snobal timesteps
        sbal->tstep_info[DATA_TSTEP].intervals = 0;
        sbal->tstep_info[DATA_TSTEP].threshold = 60;
        sbal->tstep_info[DATA_TSTEP].output = 0;


        sbal->tstep_info[NORMAL_TSTEP].level = NORMAL_TSTEP;
        sbal->tstep_info[NORMAL_TSTEP].time_step = global->dt();//3600;
        sbal->tstep_info[NORMAL_TSTEP].intervals = sbal->tstep_info[DATA_TSTEP].time_step /
                                                             sbal->tstep_info[NORMAL_TSTEP].time_step;;
        sbal->tstep_info[NORMAL_TSTEP].threshold = 60;
        sbal->tstep_info[NORMAL_TSTEP].output = 0;


        sbal->tstep_info[MEDIUM_TSTEP].level = MEDIUM_TSTEP;
        sbal->tstep_info[MEDIUM_TSTEP].time_step = global->dt()/4; //3600. / 4.; //15min
        sbal->tstep_info[MEDIUM_TSTEP].intervals = sbal->tstep_info[NORMAL_TSTEP].time_step /
                                                             sbal->tstep_info[MEDIUM_TSTEP].time_step;
        sbal->tstep_info[MEDIUM_TSTEP].threshold = 10;
        sbal->tstep_info[MEDIUM_TSTEP].output = 0;


        sbal->tstep_info[SMALL_TSTEP].level = SMALL_TSTEP;
        sbal->tstep_info[SMALL_TSTEP].time_step = global->dt()/ 60;//3600. / 60.;
        sbal->tstep_info[SMALL_TSTEP].intervals = sbal->tstep_info[MEDIUM_TSTEP].time_step /
                                                            sbal->tstep_info[SMALL_TSTEP].time_step;
        sbal->tstep_info[SMALL_TSTEP].threshold = 1;
        sbal->tstep_info[SMALL_TSTEP].output = 0;


        ////////
        if (face->has_initial_condition("swe"))
        {
            if( !is_nan(face->get_initial_condition("swe")))
            {
                sbal->rho = cfg.get("IC_rho",300.);
                sbal->T_s =  -10 + FREEZE;
                sbal->T_s_0 = -15. + FREEZE; //assuming no snow
                sbal->T_s_l = -15. + FREEZE;
                sbal->z_s = face->get_initial_condition("swe") / sbal->rho;
            }
        }
        
        sbal->init_snow();

        //////
        

    }
}
snobal::~snobal()
{

}

void snobal::run(mesh_elem &face, boost::shared_ptr<global> global_param)
{
    //debugging
    auto id = face->_debug_ID;

    bool run=false;


    auto hour = global_param->hour();
    auto day = global_param->day();
    auto month = global_param->month();


    //get the previous timesteps data out of the global store.
    snodata* g = face->get_module_data<snodata>(ID);
    auto* sbal = &(g->data);

    sbal->_debug_id = id;

    sbal->P_a = mio::Atmosphere::stdAirPressure( face->get_z());

    double albedo = face->face_data("snow_albedo");

    // Optional inputs if there is a canopy or not
    double ilwr;
    if(has_optional("ilwr_subcanopy")) {
        ilwr = face->face_data("ilwr_subcanopy");
    } else {
        ilwr = face->face_data("ilwr");
    }

    // Optional inputs if there is a canopy or not
    double rh;
    if(has_optional("rh_subcanopy")) {
        rh = face->face_data("rh_subcanopy");
    } else {
        rh = face->face_data("rh");
    }

    // Optional inputs if there is a canopy or not
    double t;
    if(has_optional("ta_subcanopy")) {
        t = face->face_data("ta_subcanopy");
    } else {
        t = face->face_data("t");
    }

    double ea = mio::Atmosphere::waterSaturationPressure(t+273.15)  * rh/100.;

    // Optional inputs if there is a canopy or not
    if(has_optional("iswr_subcanopy")) {
        sbal->input_rec2.S_n = (1-albedo) * face->face_data("iswr_subcanopy");
    } else {
        sbal->input_rec2.S_n = (1-albedo) * face->face_data("iswr");
    }
    sbal->input_rec2.I_lw = ilwr;
    sbal->input_rec2.T_a = t+FREEZE;
    sbal->input_rec2.e_a = ea;

    // Optional inputs if there is a canopy or not
<<<<<<< HEAD
    if(has_optional("vw_subcanopy")) {
        sbal->input_rec2.u = face->face_data("vw");
    } else {
        sbal->input_rec2.u = face->face_data("vw");
    }
=======
    sbal->input_rec2.u = face->face_data("U_2m_above_srf");
>>>>>>> 72d4674e

    sbal->input_rec2.T_g = -4+FREEZE; //TODO: FIx this with a gflux estimate
    sbal->input_rec2.ro = 0.;

    if(global_param->first_time_step)
    {
        sbal->input_rec1.S_n = sbal->input_rec2.S_n;
        sbal->input_rec1.I_lw =  sbal->input_rec2.I_lw;
        sbal->input_rec1.T_a =  sbal->input_rec2.T_a;
        sbal->input_rec1.e_a =  sbal->input_rec2.e_a;
        sbal->input_rec1.u = sbal->input_rec2.u;
        sbal->input_rec1.T_g =  sbal->input_rec2.T_g; //TODO: FIx this with a gflux estimate
        sbal->input_rec1.ro =  sbal->input_rec2.ro;
    }

    // Optional inputs if there is a canopy or not
    double p;
    if(has_optional("p_subcanopy")) {
        p = face->face_data("p_subcanopy");
    } else {
        p = face->face_data("p");
    }


    if(p > 0)
    {
        sbal->precip_now = 1;
        sbal->m_pp = p;

        // Optional inputs if there is a canopy or not
        if(has_optional("frac_precip_rain_subcanopy")) {
            sbal->percent_snow = face->face_data("frac_precip_rain_subcanopy");
        } else {
            sbal->percent_snow = face->face_data("frac_precip_snow");
        }
        sbal->rho_snow = 100.; //http://ccc.atmos.colostate.edu/pdfs/SnowDensity_BAMS.pdf
        sbal->T_pp = t+FREEZE;
        sbal->stop_no_snow=0;
    }
    else
    {
        sbal->precip_now = 0;
        sbal->stop_no_snow=0;
    }

    if(g->dead == 1)
    {
        sbal->init_snow();
        g->dead = 0;
    }

    double swe1 = sbal->m_s;
    try
    {
        sbal->do_data_tstep();
    }catch(module_error& e)
    {
        g->dead=1;
        LOG_DEBUG << boost::diagnostic_information(e);
        auto details = "("+std::to_string(face->center().x()) + "," + std::to_string(face->center().y())+","+std::to_string(face->center().z())+")";
//        BOOST_THROW_EXCEPTION(module_error() << errstr_info ("Snobal died. Triangle center = "+details));
    }



    double swe_diff = swe1 - sbal->m_s;
    swe_diff = swe_diff > 0. ? swe_diff : 0;
    g->sum_runoff += sbal->ro_predict;
    g->sum_melt += swe_diff;

    face->set_face_data("dead",g->dead);

    face->set_face_data("swe",sbal->m_s);

    face->set_face_data("R_n",sbal->R_n);
    face->set_face_data("H",sbal->H);
    face->set_face_data("E",sbal->L_v_E);
    face->set_face_data("G",sbal->G);
    face->set_face_data("M",sbal->M);
    face->set_face_data("dQ",sbal->delta_Q);
    face->set_face_data("cc",sbal->cc_s);
    face->set_face_data("T_s",sbal->T_s);
    face->set_face_data("T_s_0",sbal->T_s_0);
    face->set_face_data("iswr_net",sbal->S_n);
    face->set_face_data("isothermal",sbal->isothermal);
    face->set_face_data("ilwr_out", sbal->R_n - sbal->S_n - sbal->I_lw);
//    face->set_face_data("snowmelt_int",sbal->ro_predict);

    face->set_face_data("snowmelt_int",swe_diff);
    face->set_face_data("sum_melt",g->sum_melt);
    face->set_face_data("sum_snowpack_runoff",g->sum_runoff);

    face->set_face_data("snowdepthavg",sbal->z_s);

    sbal->input_rec1.S_n =sbal->input_rec2.S_n;
    sbal->input_rec1.I_lw =sbal->input_rec2.I_lw;
    sbal->input_rec1.T_a =sbal->input_rec2.T_a;
    sbal->input_rec1.e_a =sbal->input_rec2.e_a;
    sbal->input_rec1.u =sbal->input_rec2.u;
    sbal->input_rec1.T_g =sbal->input_rec2.T_g;
    sbal->input_rec1.ro =sbal->input_rec2.ro;

    // reset flag
//    g->dead = 0;
}

void snobal::run(mesh domain, boost::shared_ptr <global> global_param)
{

}<|MERGE_RESOLUTION|>--- conflicted
+++ resolved
@@ -16,10 +16,6 @@
     optional("iswr_subcanopy");
     optional("rh_subcanopy");
     optional("ta_subcanopy");
-<<<<<<< HEAD
-    optional("vw_subcanopy");
-=======
->>>>>>> 72d4674e
     optional("p_subcanopy");
     optional("ilwr_subcanopy");
 
@@ -224,15 +220,7 @@
     sbal->input_rec2.e_a = ea;
 
     // Optional inputs if there is a canopy or not
-<<<<<<< HEAD
-    if(has_optional("vw_subcanopy")) {
-        sbal->input_rec2.u = face->face_data("vw");
-    } else {
-        sbal->input_rec2.u = face->face_data("vw");
-    }
-=======
     sbal->input_rec2.u = face->face_data("U_2m_above_srf");
->>>>>>> 72d4674e
 
     sbal->input_rec2.T_g = -4+FREEZE; //TODO: FIx this with a gflux estimate
     sbal->input_rec2.ro = 0.;
