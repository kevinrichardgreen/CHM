#include "snowpack.hpp"

Lehning_snowpack::Lehning_snowpack(config_file cfg)
        : module_base(parallel::data)
{
    depends("iswr");
    depends("ilwr");
    depends("rh");
    depends("t");
    depends("U_2m_above_srf");
    depends("vw_dir");
    depends("p");
    depends("frac_precip_rain");

    optional("snow_albedo");

    // Optional subcanopy variables if a canopy module is included (used if exist)
    optional("ta_subcanopy");
    optional("rh_subcanopy");
<<<<<<< HEAD
    optional("vw_subcanopy");
=======
>>>>>>> 72d4674e
    optional("p_subcanopy");
    optional("frac_precip_rain_subcanopy");
    optional("iswr_subcanopy");
    optional("ilwr_subcanopy");

    provides("dQ");
    provides("swe");
    provides("T_s");
    provides("T_s_0");
    provides("n_nodes");
    provides("n_elem");
    provides("snowdepthavg");
    provides("snow_albedo");
    provides("H");
    provides("E");
    provides("G");
    provides("ilwr_out");
    provides("iswr_out");
    provides("R_n");


}

Lehning_snowpack::~Lehning_snowpack()
{

}

void Lehning_snowpack::run(mesh_elem &face, boost::shared_ptr <global> global_param)
{

    auto data = face->get_module_data<Lehning_snowpack::data>(ID);

    /**
     * Builds this timestep's meteo data
     */
    CurrentMeteo Mdata(data->config);
    Mdata.date   =  mio::Date( global_param->year(), global_param->month(), global_param->day(),global_param->hour(),global_param->min(),-6 );
    // Optional inputs if there is a canopy or not
    if(has_optional("ta_subcanopy")) {
        Mdata.ta     =  face->face_data("ta_subcanopy")+mio::Cst::t_water_freezing_pt;
    } else {
        Mdata.ta     =  face->face_data("t")+mio::Cst::t_water_freezing_pt;
    }

    if(has_optional("rh_subcanopy")) {
        Mdata.rh     =  face->face_data("rh_subcanopy")/100.;
    } else {
        Mdata.rh     =  face->face_data("rh")/100.;
    }

<<<<<<< HEAD
    if(has_optional("vw_subcanopy")) {
        Mdata.vw     =  face->face_data("vw_subcanopy");
    } else {
        Mdata.vw     =  face->face_data("vw");
    }

    Mdata.dw     = face->face_data("vw_dir");
    Mdata.vw_max = mio::IOUtils::nodata;//face->face_data("vw");// TODO: fix md(MeteoData::VW_MAX);

=======

    Mdata.vw     =  face->face_data("U_2m_above_srf");

    Mdata.dw     = face->face_data("vw_dir");
    Mdata.vw_max = mio::IOUtils::nodata;// TODO: fix md(MeteoData::VW_MAX);

>>>>>>> 72d4674e
    Mdata.vw_drift = Mdata.vw ;//mio::IOUtils::nodata;
    Mdata.dw_drift = Mdata.dw;//0;



    if(has_optional("iswr_subcanopy")) {
        Mdata.iswr     =  face->face_data("iswr_subcanopy");
    } else {
        Mdata.iswr     =  face->face_data("iswr");
    }

    // If  Snowpack, "SW_MODE" : "BOTH"  then rswr and iswr needs to be definined.
    // If an external albedo is not used, a parametrized one is used. but rswr and iswr both must be defined.
    // If "SW_MODE" : "INCOMING", is used, then mAlbedo needs to be undefined to trigger the appropriate rswr and albedo calculations.
    // rswr must still be set, but we use the garbage that is in Xdata instead.
    if(has_optional("snow_albedo"))
    {
        //measured albedo in snowpack will be fed from an albedo model
        //in the config 'both' will enable this
        Mdata.mAlbedo   =  face->face_data("snow_albedo");
        Mdata.rswr      =  face->face_data("snow_albedo") * face->face_data("iswr");

    }
    else
    {
        Mdata.rswr = data->Xdata->Albedo * Mdata.iswr;
        Mdata.mAlbedo = Constants::undefined; //this will trigger calculating a paramaterized albedo
    }


    if(has_optional("ilwr_subcanopy")) {
        Mdata.ilwr     =  face->face_data("ilwr_subcanopy");
    } else {
        Mdata.ilwr     =  face->face_data("ilwr");
    }

    Mdata.ea  = SnLaws::AirEmissivity(Mdata.ilwr, Mdata.ta, "default"); //atmospheric emissivity!
    // Note this is used later throughout the code line 673 in Snowpack.cc, dealing with the emissivity of the snowpack! (might be a bug).
    // Left the ea calculation here for now - NIC

    //double thresh_rain = 2 + mio::Cst::t_water_freezing_pt;

    // Define fraction rain and total precipitaiton (soild and liquid)
    if(has_optional("p_subcanopy")) {
        Mdata.psum_ph = face->face_data("frac_precip_rain_subcanopy"); //  0 = snow, 1 = rain
        Mdata.psum = face->face_data("p_subcanopy");
    } else {
        Mdata.psum_ph = face->face_data("frac_precip_rain"); //  0 = snow, 1 = rain
        Mdata.psum = face->face_data("p");
    }




    //setup a single ground temp measurement
//    mio::MeteoData soil_meas;
//    soil_meas.addParameter("HTS1");
//    soil_meas.addParameter("TS1");
//    soil_meas("HTS1") = -0.1;
//    soil_meas("TS1") = 269;
//    Mdata.setMeasTempParameters(soil_meas);
//    Mdata.ts.push_back(soil_meas("TS1"));
//    Mdata.zv_ts.push_back(soil_meas("HTS1"));

    Mdata.tss=  data->Xdata->Ndata[data->Xdata->getNumberOfElements()].T;  //we use previous timestep value//mio::IOUtils::nodata; //Constants::undefined;;//

    //setting this to tss is inline with Alpine3d if there is no soil node. However, it might make more sense to use a const ground temp?
    Mdata.ts0 = Mdata.tss;//273.15-4.;

//    Mdata.hs = mio::IOUtils::nodata;

    Mdata.diff      = face->face_data("iswr_diffuse");
    Mdata.dir_h     = face->face_data("iswr_direct");
    Mdata.elev      = global_param->solar_el()*mio::Cst::to_rad;

//    Mdata.tss_a12h = Constants::undefined;
//    Mdata.tss_a24h = Constants::undefined;
//    Mdata.hs_a3h = Constants::undefined;
//    Mdata.hs_rate = Constants::undefined;

    data->cum_precip  += Mdata.psum; //running sum of the precip. snowpack removes the rain component for us.
    data->meteo->compMeteo(Mdata,*(data->Xdata),false); // no canopy model

    // To collect surface exchange data for output
    SurfaceFluxes surface_fluxes;
    surface_fluxes.reset(false);
    surface_fluxes.drift = 0.;
    surface_fluxes.mass[SurfaceFluxes::MS_WIND] = 0.;


    // Boundary condition (fluxes)
    BoundCond Bdata;

    try
    {
        data->sp->runSnowpackModel(Mdata, *(data->Xdata), data->cum_precip, Bdata,surface_fluxes);
        surface_fluxes.collectSurfaceFluxes(Bdata, *(data->Xdata), Mdata);
    }catch(std::exception& e)
    {
        LOG_DEBUG << e.what();
        auto details = "("+std::to_string(face->center().x()) + "," + std::to_string(face->center().y())+","+std::to_string(face->center().z())+")";
        BOOST_THROW_EXCEPTION(module_error() << errstr_info ("Snowpack died. Triangle center = "+details));
    }



    face->set_face_data("swe",data->Xdata->swe);
    face->set_face_data("snowdepthavg",data->Xdata->cH - data->Xdata->Ground); // cH includes soil depth if SNP_SOIL == 1, hence subtracting Ground height
    face->set_face_data("T_s",Mdata.tss-mio::Cst::t_water_freezing_pt);
    face->set_face_data("T_s_0",Mdata.tss-mio::Cst::t_water_freezing_pt);
    face->set_face_data("n_nodes",data->Xdata->getNumberOfNodes());
    face->set_face_data("n_elem",data->Xdata->getNumberOfElements());
    face->set_face_data("H",surface_fluxes.qs);
    face->set_face_data("E",surface_fluxes.ql);


    face->set_face_data("G",surface_fluxes.qg0 == -999 ? 0 : surface_fluxes.qg0); //qg0 is the correct ground heatflux to match snowpack output. qg is just uninit

    face->set_face_data("ilwr_out",surface_fluxes.lw_out);
    face->set_face_data("iswr_out",surface_fluxes.sw_out);
    face->set_face_data("dQ",surface_fluxes.dIntEnergy);
//    if(!has_optional("snow_albedo"))
//    {
    face->set_face_data("snow_albedo",data->Xdata->Albedo);  //even if we have a measured albedo, Xdata will reflect this. //surface_fluxes.pAlbedo);
//    }


}

void Lehning_snowpack::init(mesh domain, boost::shared_ptr <global> global_param)
{
    for(size_t i=0;i<domain->size_faces();i++)
    {
        auto face = domain->face(i);

        auto d = face->make_module_data<Lehning_snowpack::data>(ID);

        // because we use our own config, we need to do the conversion
        //format is same key-val pairs that snowpack expects, case sensitive
        /**
         * [snowpack]
         * [snowpackadvanced]
         */
        for(auto itr : cfg)
        {
            for(auto jtr : itr.second)
            {
                d->config.addKey(jtr.first.data(),itr.first.data(),jtr.second.data());
            }
        }

        //setup critical keys.
        //overwrite the user if a dangerous key is set
        d->config.addKey("METEO_STEP_LENGTH", "Snowpack", std::to_string(global_param->dt() / 4)); // Hz. Number of met per hour
        d->config.addKey("MEAS_TSS", "Snowpack", "false");

        d->config.addKey("CALCULATION_STEP_LENGTH","Snowpack", std::to_string(global_param->dt() /60 ) ); //specified as  minutes

        d->Spackconfig = boost::make_shared<SnowpackConfig>(d->config);


        d->cum_precip=0.;

        //addSpecial keys goes here to deal with Antarctica, canopy, and detect grass

        SN_SNOWSOIL_DATA SSdata;
        SSdata.SoilAlb = cfg.get<double>("sno.SoilAlbedo");
        SSdata.Albedo = SSdata.SoilAlb; // following snowpacks' no snow default.
        SSdata.BareSoil_z0 = cfg.get<double>("sno.BareSoil_z0");
        if (SSdata.BareSoil_z0 == 0.)
        {
            LOG_WARNING << "[snowpack] BareSoil_z0 == 0, set to 0.2";
            SSdata.BareSoil_z0 = 0.2;
        }

        SSdata.WindScalingFactor= cfg.get<double>("sno.WindScalingFactor");
        SSdata.TimeCountDeltaHS = cfg.get<double>("sno.TimeCountDeltaHS");


        SSdata.meta.stationName = cfg.get<std::string>("sno.station_name");
        SSdata.meta.position.setAltitude(face->get_z());

        SSdata.meta.position.setXY(face->get_x(),face->get_y(),face->get_z());
        SSdata.meta.setSlope(face->slope() ,face->aspect());
        SSdata.meta.setSlope(face->slope() * 180./3.14159,face->aspect()* 180./3.14159);


        SSdata.HS_last = 0.; //cfg.get<double>("sno.HS_Last");

        //meta data in *sno files that we don't use
//        cfg.get<std::string>("sno.station_id");

//        cfg.get<double>("sno.latitude");
//        cfg.get<double>("sno.longitude");
//        cfg.get<double>("sno.altitude");
//        cfg.get<double>("sno.nodata");
//        cfg.get<double>("sno.tz");
//        cfg.get<std::string>("sno.source");
//        cfg.get<std::string>("sno.ProfileDate");



        //assumes no starting layers
        SSdata.nN = 1;
        SSdata.Height = 0.;

        SSdata.nLayers = 0;// cfg.get("sno.nSoilLayerData",0);
//        SSdata.nLayers += cfg.get("sno.nSnowLayerData",0);
//        SSdata.Ldata



        SSdata.Canopy_Height = cfg.get<double>("sno.CanopyHeight");
        SSdata.Canopy_LAI = cfg.get<double>("sno.CanopyLeafAreaIndex");
        SSdata.Canopy_Direct_Throughfall = cfg.get<double>("sno.CanopyDirectThroughfall");

        SSdata.ErosionLevel = cfg.get<double>("sno.ErosionLevel");

        d->Xdata = boost::make_shared<SnowStation>(false,false);
        d->Xdata->initialize(SSdata,0);
//        d->Xdata->windward = false;
//        d->Xdata->rho_hn = 0;
//        d->Xdata->hn = 0;
//        d->Xdata->mH = 0;

        d->sp = boost::make_shared<Snowpack>(*(d->Spackconfig));
        d->meteo = boost::make_shared<Meteo>( (d->config));
        d->stability = boost::make_shared<Stability> ( (d->config), false);

    }
}<|MERGE_RESOLUTION|>--- conflicted
+++ resolved
@@ -17,10 +17,6 @@
     // Optional subcanopy variables if a canopy module is included (used if exist)
     optional("ta_subcanopy");
     optional("rh_subcanopy");
-<<<<<<< HEAD
-    optional("vw_subcanopy");
-=======
->>>>>>> 72d4674e
     optional("p_subcanopy");
     optional("frac_precip_rain_subcanopy");
     optional("iswr_subcanopy");
@@ -72,24 +68,12 @@
         Mdata.rh     =  face->face_data("rh")/100.;
     }
 
-<<<<<<< HEAD
-    if(has_optional("vw_subcanopy")) {
-        Mdata.vw     =  face->face_data("vw_subcanopy");
-    } else {
-        Mdata.vw     =  face->face_data("vw");
-    }
-
-    Mdata.dw     = face->face_data("vw_dir");
-    Mdata.vw_max = mio::IOUtils::nodata;//face->face_data("vw");// TODO: fix md(MeteoData::VW_MAX);
-
-=======
 
     Mdata.vw     =  face->face_data("U_2m_above_srf");
 
     Mdata.dw     = face->face_data("vw_dir");
     Mdata.vw_max = mio::IOUtils::nodata;// TODO: fix md(MeteoData::VW_MAX);
 
->>>>>>> 72d4674e
     Mdata.vw_drift = Mdata.vw ;//mio::IOUtils::nodata;
     Mdata.dw_drift = Mdata.dw;//0;
 
