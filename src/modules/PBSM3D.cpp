//
// Canadian Hydrological Model - The Canadian Hydrological Model (CHM) is a novel
// modular unstructured mesh based approach for hydrological modelling
// Copyright (C) 2018 Christopher Marsh
//
// This file is part of Canadian Hydrological Model.
//
// Canadian Hydrological Model is free software: you can redistribute it and/or
// modify
// it under the terms of the GNU General Public License as published by
// the Free Software Foundation, either version 3 of the License, or
// (at your option) any later version.
//
// Canadian Hydrological Model is distributed in the hope that it will be useful,
// but WITHOUT ANY WARRANTY; without even the implied warranty of
// MERCHANTABILITY or FITNESS FOR A PARTICULAR PURPOSE.  See the
// GNU General Public License for more details.
//
// You should have received a copy of the GNU General Public License
// along with Canadian Hydrological Model.  If not, see
// <http://www.gnu.org/licenses/>.
//

#include "PBSM3D.hpp"
REGISTER_MODULE_CPP(PBSM3D);

//starting at row_start until row_end find offset for col
inline unsigned int offset(const unsigned int& row_start,const unsigned int& row_end,const unsigned int  * col_buffer, const unsigned int& col)
{
    for(unsigned int i=row_start; i < row_end; ++i)
    {
        if( col_buffer[i] == col)
            return i;
    }
    return -1; //wrap it and index garbage
}
PBSM3D::PBSM3D(config_file cfg)
        : module_base("PBSM3D", parallel::domain, cfg)
{
    depends("U_2m_above_srf");
    depends("vw_dir");
    depends("swe");
    depends("t");
    depends("rh");
    depends("U_R");

    depends("p_snow");
    depends("p");

    //Determine if we want fetch, and if so, which one. Default is to use Pomeroy Tanh
    // if we use Liston fetch, we don't need hours since snowfall. If we use Essery 1999, then we need hours since snowfall
    // we have to do this here so we can correctly setup the depends for module linking.
    use_exp_fetch = cfg.get("use_exp_fetch",false);
    use_tanh_fetch = cfg.get("use_tanh_fetch",true);
    use_PomLi_probability = cfg.get("use_PomLi_probability", false);

    if(use_exp_fetch && use_tanh_fetch)
        BOOST_THROW_EXCEPTION(module_error() << errstr_info ("PBSM3d: Cannot specify both exp_fetch and tanh_fetch"));

    if ( (use_exp_fetch && use_PomLi_probability) || (use_tanh_fetch && use_PomLi_probability) )
        BOOST_THROW_EXCEPTION(module_error() << errstr_info ("PBSM3d: Cannot specify both exp_fetch/tanh_fetch and use_PomLi_probability"));

    if(use_exp_fetch || use_tanh_fetch)
        depends("fetch");
    else
        depends("p_snow_hours");

    debug_output=cfg.get("debug_output",false);
    use_R94_lambda = cfg.get("use_R94_lambda",true);

    if(!use_R94_lambda)
    {
        N = cfg.get("N",1);
        dv = cfg.get("dv",0.8);
    }

    provides("blowingsnow_probability");
    if(debug_output)
    {
        nLayer = cfg.get("nLayer", 5);
        for (int i = 0; i < nLayer; ++i)
        {
            provides("K" + std::to_string(i));
            provides("c" + std::to_string(i));
            provides("rm" + std::to_string(i));
            provides("csubl"+ std::to_string(i));
            provides("settling_velocity"+ std::to_string(i));
            provides("u_z"+ std::to_string(i));
        }

        provides("is_drifting");
        provides("Km_coeff");
        provides("Qsusp_pbsm");
        provides("height_diff");
        provides("suspension_mass");
        provides("saltation_mass");
//        provides("Ti");

        provides("w");
        provides("hs");
        provides("ustar");
        provides("l");
        provides("z0");
        provides("lambda");

        provides("U_10m");

        provides("csalt");
        provides("c_salt_fetch_big");

        provides("u*_th");
        provides("u*_n");
        provides("tau_n_ratio");

        provides("dm/dt");
        provides("mm");
        provides("Qsubl");
    }

    provides("drift_mass"); //kg/m^2
    provides("Qsusp");
    provides("Qsalt");
    provides("sum_subl");
    provides("sum_drift");
}

void PBSM3D::init(mesh& domain)
{
    nLayer = cfg.get("nLayer",5);

    susp_depth = 5; //5m as per pomeroy
    v_edge_height = susp_depth / nLayer; //height of each vertical prism
    l__max = 40; // mixing length for diffusivity calculations

    do_fixed_settling = cfg.get("do_fixed_settling",false);

    // settling_velocity is used if the user chooses a fixed settling velocity (do_fixed_settling=true)
    settling_velocity = cfg.get("settling_velocity",0.5); // m/s, Lehning, M., H. Löwe, M. Ryser, and N. Raderschall (2008), Inhomogeneous precipitation distribution and snow transport in steep terrain, Water Resour. Res., 44(7), 1–19, doi:10.1029/2007WR006545.

    if(settling_velocity < 0)
        BOOST_THROW_EXCEPTION(module_error() << errstr_info ("PBSM3D settling velocity must be positive"));


    do_sublimation = cfg.get("do_sublimation",true);
    do_lateral_diff = cfg.get("do_lateral_diff",true);
    eps = cfg.get("smooth_coeff",820);
    limit_mass= cfg.get("limit_mass",false);
    min_mass_for_trans = cfg.get("min_mass_for_trans",5);
    cutoff = cfg.get("cutoff",0.3); // cutoff veg-snow diff (m) that we inhibit saltation entirely

    snow_diffusion_const = cfg.get("snow_diffusion_const",0.9); // Beta * K, this is beta and scales the eddy diffusivity
    rouault_diffusion_coeff = cfg.get("rouault_diffusion_coef",false);

    enable_veg = cfg.get("enable_veg",true);

    iterative_subl = cfg.get("iterative_subl",false);

    if(rouault_diffusion_coeff)
    {
        LOG_WARNING << "rouault_diffusion_coef overrides const snow_diffusion_const values.";
    }

    n_non_edge_tri = 0;



    //use this to build the sparsity pattern for suspension matrix
    size_t ntri = domain->size_faces();
    std::vector< std::map< unsigned int, vcl_scalar_type> > C(ntri * nLayer);

    //sparsity pattern for drift
    std::vector< std::map< unsigned int, vcl_scalar_type> > A(ntri);

    LOG_DEBUG << "#face="<<ntri;

    ompException oe;

#pragma omp parallel for
    for (size_t i = 0; i < domain->size_faces(); i++)
    {
<<<<<<< HEAD
        auto face = domain->face(i);
        auto d = face->make_module_data<data>(ID);

        if(!face->has_vegetation() && enable_veg)
        {
            LOG_ERROR << "Vegetation is enabled, but no vegetation parameter was found.";
        }
        if(face->has_vegetation() && enable_veg)
        {
            d->CanopyHeight = face->veg_attribute("CanopyHeight");

            //only grab LAI if we are using the R90 lambda formulation
            if(use_R94_lambda)
                d->LAI = face->veg_attribute("LAI");
            else
                d->LAI = 0;
        } else{
            d->CanopyHeight = 0;
            d->LAI = 0;
            enable_veg = false;
        }

        //pre alloc for the windpseeds
        d->u_z_susp.resize(nLayer);

        auto& m = d->m;
        //edge unit normals
        m[0].set_size(3);
        m[0](0) = face->edge_unit_normal(0).x();
        m[0](1) = face->edge_unit_normal(0).y();
        m[0](2) = 0;

        m[1].set_size(3);
        m[1](0) = face->edge_unit_normal(1).x();
        m[1](1) = face->edge_unit_normal(1).y();
        m[1](2) = 0;

        m[2].set_size(3);
        m[2](0) = face->edge_unit_normal(2).x();
        m[2](1) = face->edge_unit_normal(2).y();
        m[2](2) = 0;

        //top
        m[3].set_size(3);
        m[3].fill(0);
        m[3](2) = 1;

        //bottom
        m[4].set_size(3);
        m[4].fill(0);
        m[4](2) = -1;

        //face areas
        for (int j = 0; j < 3; ++j)
            d->A[j] = face->edge_length(j) * v_edge_height;

        //top, bottom
        d->A[3] = d->A[4] = face->get_area();

        d->is_edge=false;
        //which faces have neighbours? Ie, are we an edge?
        for (int a = 0; a < 3; ++a)
        {
            A[i][i] = -9999;

            auto neigh = face->neighbor(a);
            if (neigh == nullptr || neigh->_is_ghost)
            {
                d->face_neigh[a] = false;
                d->is_edge = true;
            }
            else
            {
                d->face_neigh[a] = true;

                A[i][neigh->cell_local_id] = -9999;
            }

        }
        if(!d->is_edge)
        {
            d->cell_id=n_non_edge_tri;
            ++n_non_edge_tri;
        }

        d->sum_drift = 0;
        d->sum_subl = 0;


        // iterate over the vertical layers
        for (int z = 0; z < nLayer; ++z)
        {
            size_t idx = ntri * z + face->cell_local_id;
            for (int f = 0; f < 3; f++)
            {
                if (d->face_neigh[f])
                {
                    size_t nidx = ntri * z + face->neighbor(f)->cell_local_id;
                    C[idx][idx] = -9999;
                    C[idx][nidx] = -9999;
                } else
                {
                    C[idx][idx] = -9999;
                }
            }

            if (z == 0)
            {
                C[idx][idx] = -9999;
                C[idx][ntri * (z + 1) + face->cell_local_id] = -9999;
            } else if (z == nLayer - 1)
            {
                C[idx][idx] = -9999;
                C[idx][ntri * (z - 1) + face->cell_local_id] = -9999;

            }
            else //middle layers
            {
                C[idx][idx] = -9999;
                C[idx][ntri * (z + 1) + face->cell_local_id] = -9999;
                C[idx][ntri * (z - 1) + face->cell_local_id] = -9999;
            }
        }
=======
      oe.Run([&]
	     {
	       auto face = domain->face(i);
	       auto d = face->make_module_data<data>(ID);

	       if(!face->has_vegetation() && enable_veg)
	       {
		   LOG_ERROR << "Vegetation is enabled, but no vegetation parameter was found.";
	       }
	       if(face->has_vegetation() && enable_veg)
	       {
		   d->CanopyHeight = face->veg_attribute("CanopyHeight");

		   //only grab LAI if we are using the R90 lambda formulation
		   if(use_R94_lambda)
		     d->LAI = face->veg_attribute("LAI");
		   else
		     d->LAI = 0;
	       } else{
		 d->CanopyHeight = 0;
		 d->LAI = 0;
		 enable_veg = false;
	       }

	       //pre alloc for the windpseeds
	       d->u_z_susp.resize(nLayer);

	       auto& m = d->m;
	       //edge unit normals
	       m[0].set_size(3);
	       m[0](0) = face->edge_unit_normal(0).x();
	       m[0](1) = face->edge_unit_normal(0).y();
	       m[0](2) = 0;

	       m[1].set_size(3);
	       m[1](0) = face->edge_unit_normal(1).x();
	       m[1](1) = face->edge_unit_normal(1).y();
	       m[1](2) = 0;

	       m[2].set_size(3);
	       m[2](0) = face->edge_unit_normal(2).x();
	       m[2](1) = face->edge_unit_normal(2).y();
	       m[2](2) = 0;

	       //top
	       m[3].set_size(3);
	       m[3].fill(0);
	       m[3](2) = 1;

	       //bottom
	       m[4].set_size(3);
	       m[4].fill(0);
	       m[4](2) = -1;

	       //face areas
	       for (int j = 0; j < 3; ++j)
		 d->A[j] = face->edge_length(j) * v_edge_height;

	       //top, bottom
	       d->A[3] = d->A[4] = face->get_area();

	       d->is_edge=false;
	       //which faces have neighbours? Ie, are we an edge?
	       for (int a = 0; a < 3; ++a)
	       {
		   A[i][i] = -9999;

		   auto neigh = face->neighbor(a);
		   if (neigh == nullptr || neigh->_is_ghost)
		   {
		       d->face_neigh[a] = false;
		       d->is_edge = true;
		   }
		   else
		   {
		       d->face_neigh[a] = true;

		       A[i][neigh->cell_id] = -9999;
		   }

	       }
	       if(!d->is_edge)
	       {
		   d->cell_id=n_non_edge_tri;
		   ++n_non_edge_tri;
	       }

	       d->sum_drift = 0;
	       d->sum_subl = 0;


	       // iterate over the vertical layers
	       for (int z = 0; z < nLayer; ++z)
	       {
		   size_t idx = ntri * z + face->cell_id;
		   for (int f = 0; f < 3; f++)
		   {
		       if (d->face_neigh[f])
		       {
			   size_t nidx = ntri * z + face->neighbor(f)->cell_id;
			   C[idx][idx] = -9999;
			   C[idx][nidx] = -9999;
		       }
		       else
		       {
			   C[idx][idx] = -9999;
		       }
		   }

		   if (z == 0)
		   {
		       C[idx][idx] = -9999;
		       C[idx][ntri * (z + 1) + face->cell_id] = -9999;
		   }
		   else if (z == nLayer - 1)
		   {
		       C[idx][idx] = -9999;
		       C[idx][ntri * (z - 1) + face->cell_id] = -9999;

		   }
		   else //middle layers
		   {
		       C[idx][idx] = -9999;
		       C[idx][ntri * (z + 1) + face->cell_id] = -9999;
		       C[idx][ntri * (z - 1) + face->cell_id] = -9999;
		   }
	       }
	     });
>>>>>>> 37686634
    }
    oe.Rethrow();


    viennacl::copy(C,vl_C); // copy C -> vl_C, sets up the sparsity pattern
    viennacl::copy(A,vl_A); // copy A -> vl_A, sets up the sparsity pattern

    b.resize(ntri * nLayer);
    bb.resize(ntri);
    nnz = vl_C.nnz();
    nnz_drift = vl_A.nnz();

}

void PBSM3D::run(mesh& domain)
{
    ompException oe;

    //needed for linear system offsets
    size_t ntri = domain->size_faces();

    //vcl_scalar_type is defined in the main CMakeLists.txt file.
    // Some GPUs do not have double precision so the run will fail if the wrong precision is used

#ifdef VIENNACL_WITH_OPENCL
    viennacl::context host_ctx(viennacl::MAIN_MEMORY);
    vl_C.switch_memory_context(host_ctx);
    vl_A.switch_memory_context(host_ctx);

    b.switch_memory_context(host_ctx);
    bb.switch_memory_context(host_ctx);
#endif


    //zero CSR vector in vl_C
    viennacl::vector_base<vcl_scalar_type> init_temporary(vl_C.handle(), viennacl::compressed_matrix<vcl_scalar_type>::size_type(nnz+1), 0, 1);
    // write:
    init_temporary = viennacl::zero_vector<vcl_scalar_type>(viennacl::compressed_matrix<vcl_scalar_type>::size_type(nnz+1), viennacl::traits::context(vl_C));

    //zero-fill RHS
    b.clear();



    //get row buffer
    unsigned int const* row_buffer = viennacl::linalg::host_based::detail::extract_raw_pointer<unsigned int>(vl_C.handle1());
    unsigned int const* col_buffer = viennacl::linalg::host_based::detail::extract_raw_pointer<unsigned int>(vl_C.handle2());
    vcl_scalar_type*    elements   = viennacl::linalg::host_based::detail::extract_raw_pointer<vcl_scalar_type>(vl_C.handle());


#pragma omp parallel
{
    // Helpers for the u* iterative solver
    // - needs to be here in thread pool, otherwise there are thread consistency issues with the solver
    boost::uintmax_t max_iter = 500;
    auto tol = [](double a, double b) -> bool {
        return fabs(a - b) < 1e-8;
    };

    //ice density
    double rho_p = PhysConst::rho_ice;
 #pragma omp for
   for (size_t i = 0; i < domain->size_faces(); i++)
   {
      oe.Run([&]
	     {
	       auto face = domain->face(i);

	       auto id = face->cell_id;
	       auto d = face->get_module_data<data>(ID);
	       auto& m = d->m;

	       double fetch = 1000;
	       if(use_exp_fetch || use_tanh_fetch)
		 fetch = (*face)["fetch"_s];

	       //get wind from the face
	       double uref = (*face)["U_R"_s];
	       double snow_depth = (*face)["snowdepthavg"_s];
	       snow_depth = is_nan(snow_depth) ? 0: snow_depth;

	       double u10 = Atmosphere::log_scale_wind(uref, Atmosphere::Z_U_R, 10, snow_depth); //used by the pom probability forumuation, so don't hide behide debug output
	       if(debug_output) (*face)["U_10m"_s]=u10;


	       double swe = (*face)["swe"_s]; // mm   -->    kg/m^2
	       swe = is_nan(swe) ? 0 : swe; // handle the first timestep where swe won't have been updated if we override the module order

	       //height difference between snowcover and veg
	       double height_diff = std::max(0.0,d->CanopyHeight - snow_depth);
	       if(!enable_veg) height_diff = 0;
	       if(debug_output) (*face)["height_diff"_s]=height_diff;

	       double ustar = 1.3; //placeholder

	       // The strategy here is as follows:
	       // 0) If the exposed vegetation is above $cutoff, inhibit saltation and use the classical vegheight*0.12=z0 and use that for calculating u*
	       // 1) Wait for vegetation to fill up until it is within $cutoff of the top of the veg
	       //     then use Pomeroy & Li 2000 eqn 4 to calculate an iterative solution to u* under blowing snow conditions
	       //     This effectively allows wind to blow snow out of the vegetation
	       // 2) Calculate a u* that uses the blowing snow z0. Then test this against the blowing snow u* threshold
	       // 3) If blowing snow isn't happening, recalculate u* using the normal z0.


<<<<<<< HEAD
        auto id = face->cell_local_id;
        auto d = face->get_module_data<data>(ID);
        auto& m = d->m;
=======
>>>>>>> 37686634

	       // This is the lamdba from Li and Pomeroy eqn 4 that is used to include exposed vegetation w/ the z0 estimate
	       double lambda = 0;

	       d->saltation = false; // default case

	       //        if (face->cell_id == 4055)
	       //        {
	       //            LOG_DEBUG << "Face found";
	       //        }

	       //threshold friction velocity. Compute here as it's used below as well
	       //Pomeroy and Li, 2000
	       // Eqn 7
	       double T = (*face)["t"_s];
	       double u_star_saltation_threshold = 0.35+(1.0/150.0)*T+(1.0/8200.0)*T*T; //saltation threshold m/s
	       if(debug_output) (*face)["u*_th"_s]=u_star_saltation_threshold;

	       // we don't have too high of veg. Check for blowing snow
	       if(height_diff <= cutoff && swe >= min_mass_for_trans && !is_water(face))
		 {

		   // lambda -> 0 when height_diff ->, such as full or no veg
		   if (use_R94_lambda)
		     // LAI/2.0 suggestion from Raupach 1994 (DOI:10.1007/BF00709229) Section 3(a)
		     lambda = 0.5 * d->LAI * height_diff;
		   else
		     lambda = N * dv * height_diff; // Pomeroy formulation


		   if(debug_output) (*face)["lambda"_s]=lambda;

		   // Calculate the new value of z0 to take into account partially filled vegetation and the momentum sink
		   auto ustarFn = [&](double ustar) -> double {
				    // Li and Pomeroy 2000, eqn 5.
				    //This formulation has the following coeffs built in
				    // c_2 = 1.6;
				    // c_3 = 0.07519;
				    // c_4 = 0.5;
				    // g   = 9.81;

				    return PhysConst::kappa*uref/log(Atmosphere::Z_U_R/(0.6131702344e-2*ustar*ustar+0.5*lambda))-ustar;
				  };

		   try {
		     auto r = boost::math::tools::bracket_and_solve_root(ustarFn,1.0,1.0,false,tol,max_iter);
		     ustar = r.first + (r.second - r.first) / 2.0;

		     //This formulation has the following coeffs built in
		     // c_2 = 1.6;
		     // c_3 = 0.07519;
		     // c_4 = 0.5;
		     // g   = 9.81;
		     d->z0 = 0.6131702344e-2*ustar*ustar+.5*lambda; // pom and li 2000, eqn 4

		     if( ustar >= u_star_saltation_threshold)
		       d->saltation = true;
		   }
		   catch (...) {
		     // Didn't converge

		   }
		 }

<<<<<<< HEAD
        d->saltation = false; // default case

//        if (face->cell_local_id == 4055)
//        {
//            LOG_DEBUG << "Face found";
//        }

        //threshold friction velocity. Compute here as it's used below as well
        //Pomeroy and Li, 2000
        // Eqn 7
        double T = (*face)["t"_s];
        double u_star_saltation_threshold = 0.35+(1.0/150.0)*T+(1.0/8200.0)*T*T; //saltation threshold m/s
        if(debug_output) (*face)["u*_th"_s]=u_star_saltation_threshold;

        // we don't have too high of veg. Check for blowing snow
        if(height_diff <= cutoff && swe >= min_mass_for_trans && !is_water(face))
        {

            // lambda -> 0 when height_diff ->, such as full or no veg
            if (use_R94_lambda)
                // LAI/2.0 suggestion from Raupach 1994 (DOI:10.1007/BF00709229) Section 3(a)
                lambda = 0.5 * d->LAI * height_diff;
            else
                lambda = N * dv * height_diff; // Pomeroy formulation


            if(debug_output) (*face)["lambda"_s]=lambda;

            // Calculate the new value of z0 to take into account partially filled vegetation and the momentum sink
            auto ustarFn = [&](double ustar) -> double {
                // Li and Pomeroy 2000, eqn 5.
                //This formulation has the following coeffs built in
                // c_2 = 1.6;
                // c_3 = 0.07519;
                // c_4 = 0.5;
                // g   = 9.81;

                return PhysConst::kappa*uref/log(Atmosphere::Z_U_R/(0.6131702344e-2*ustar*ustar+0.5*lambda))-ustar;
            };

            try {
                auto r = boost::math::tools::bracket_and_solve_root(ustarFn,1.0,1.0,false,tol,max_iter);
                ustar = r.first + (r.second - r.first) / 2.0;

                //This formulation has the following coeffs built in
                // c_2 = 1.6;
                // c_3 = 0.07519;
                // c_4 = 0.5;
                // g   = 9.81;
                d->z0 = 0.6131702344e-2*ustar*ustar+.5*lambda; // pom and li 2000, eqn 4

                if( ustar >= u_star_saltation_threshold)
                    d->saltation = true;
            }
            catch (...) {
                // Didn't converge

            }
        }

        if(! d->saltation)
        {
            if( height_diff > cutoff) // lots of veg exposed
            {
                d->z0 = 0.12 * height_diff;
            }
            else
            {
                d->z0 = Snow::Z0_SNOW;
            }

            ustar = std::max(0.01,PhysConst::kappa*uref/log(Atmosphere::Z_U_R/d->z0));
        }


        //sanity checks
        d->z0 = std::max(Snow::Z0_SNOW,d->z0);
        ustar = std::max(0.01,ustar);
        if(debug_output) (*face)["ustar"_s]=ustar;
        if(debug_output) (*face)["z0"_s]=d->z0;


        //depth of saltation layer
        double hs = 0;
        if(d->saltation)
            hs = 0.08436*pow(ustar,1.27); //pomeroy

        d->hs = hs;
        if(debug_output) (*face)["hs"_s]=hs;
        if(debug_output) (*face)["is_drifting"_s]=0;
        if(debug_output) (*face)["Qsusp_pbsm"_s]=0; //for santiy checks against pbsm


        double Qsalt = 0;
        double c_salt = 0;
        double t = (*face)["t"_s]+273.15;

        // Check if we can blow snow in this triagnle
        // Are we above saltation threshold?
        // Do we have enough mass in this triangle?
        // Has saltation been disabled because there is too much veg?
        if(d->saltation)
        {

            double rho_f =  mio::Atmosphere::stdDryAirDensity(face->get_z(),t); // air density kg/m^3, comment in mio is wrong.1.225;

            if(debug_output) (*face)["blowingsnow_probability"_s]=0; // default to 0%


            if(debug_output)
            {
                double pbsm_qsusp = pow(u10,4.13)/674100.0;
                (*face)["Qsusp_pbsm"_s]=pbsm_qsusp;
            }

            if(debug_output) (*face)["is_drifting"_s]=1;

            //Pomeroy and Li 2000, eqn 8
            double Beta =  202.0; //170.0;
            double m = 0.16;

            // tau_n_ratio = ustar_n^2 / ustar^2 from MacDonald 2009 eq 3;
            // we need (ustar_n / ustar)^2 which the original derivation gives
            // so this is is correctly squared
            double tau_n_ratio = (m*Beta*lambda) / (1.0 + m* Beta*lambda);


            if(debug_output) (*face)["tau_n_ratio"_s]=tau_n_ratio;

            //Pomeroy 1992, eqn 12, see note above for ustar_n calc, but ustar_n is correctly squared already
            c_salt = rho_f / (3.29 * ustar) * (1.0 - tau_n_ratio -  (u_star_saltation_threshold*u_star_saltation_threshold) / (ustar * ustar));

            // occasionally happens to happen at low wind speeds where the parameterization breaks.
            // hasn't happened since changed this to the threshold velocity though...
            if(c_salt < 0 || std::isnan(c_salt))
            {
                c_salt = 0;
                d->saltation = false;
            }

            if(debug_output) (*face)["c_salt_fetch_big"_s]= c_salt;


            //exp decay of Liston, eq 10
            //95% of max saltation occurs at fetch = 500m
            //Liston, G., & Sturm, M. (1998). A snow-transport model for complex terrain. Journal of Glaciology.
            if(use_exp_fetch && fetch < 500)
            {
                double fetch_ref = 500;
                double mu = 3.0;
                c_salt *= 1.0-exp(-mu * fetch/fetch_ref);
            }
            else if(use_tanh_fetch && fetch <= 300.) // use Pomeroy & Male 1986 tanh fetch
            {
                double fetch_ref = 300;
                double Lc = 0.5*tanh(0.1333333333e-1*fetch_ref-2.0)+0.5;

                c_salt *= Lc;
            }
            else if(use_PomLi_probability) // Pomeroy and Li 2000 upscaled probability
            {
                // Essery, Li, and Pomeroy 1999
                //Probability of blowing snow
                double A = (*face)["p_snow_hours"_s]; // hours since last snowfall
                double u_mean = 11.2 + 0.365*T + 0.00706*T*T+0.9*log(A); // eqn 10  T -> air temp, degC
                double delta = 0.145*T + 0.00196*T*T+4.3;  //eqn 11
                double Pu10 = 1.0/(1.0 + exp( (sqrt(M_PI)* (u_mean - u10 )) / delta )); //eqn 12
                (*face)["blowingsnow_probability"_s]=Pu10;

                //decrease the saltation by the probability amount
                c_salt *= Pu10;
            }
            // wind speed in the saltation layer Pomeroy and Gray 1990
            double uhs = 2.8 * u_star_saltation_threshold; //eqn 7

            // kg/(m*s)
            Qsalt =  c_salt * uhs * hs; //integrate over the depth of the saltation layer, kg/(m*s)

            // (*face)["saltation_mass"_s]=c_salt*hs * face->get_area();

            //calculate the surface integral of Qsalt, and ensure we aren't saltating more mass than what exists
            //in the triangle. I
//            double salt=0;
//            double udotm[3];
//            double A = face->get_area();
//            double E[3];
//            for(int j=0; j<3; ++j)
//            {
//                E[j]=face->edge_length(j);
//                udotm[j] = arma::dot(uvw, m[j]);
//                salt += -.5000000000*E[j]*Qsalt*udotm[j]/A;
//            }
//
//            //https://www.wolframalpha.com/input/?i=(m*(kg%2Fm%5E3*(m%2Fs)*m)%2Fm%5E2)*s
//            salt = std::fabs(salt) *  global_param->dt(); // ->kg/m^2
//
            // (*face)["salt_limit"_s]=salt;
//
//            //Figure out the max we can transport, ie total mass in cell
//            if( limit_mass && salt > swe) // could we move more than the total mass in the cell during this timestep?
//            {
//
//                //back out what the max conc should be based on our swe
//                //units: ((kg/m^2)*m^2)/( s*m*(m/s)*m ) -> kg/m^3
//                c_salt = -2.*swe*A/(uhs*hs*(E[0]*udotm[0]+E[1]*udotm[1]+E[2]*udotm[2]));
//
//                Qsalt = c_salt * uhs * hs;
//                if(is_nan(c_salt)) //shoouldn't happen but....
//                {
//                    c_salt = 0;
//                    Qsalt = 0;
//                }
//
//
////                LOG_DEBUG << "More saltation than snow, limiting conc to " << c_salt << " triangle="<<i;
////                LOG_DEBUG << "Avail mass = " << swe << ", would have salted =  " << salt;
//            }
        }

        // can use for point scale plume testing.
//
//        if (i != 7105 )
//        {
//            Qsalt = 0;
//            c_salt = 0;
//        }


        if(debug_output) (*face)["csalt"_s]= c_salt;

        (*face)["Qsalt"_s]= Qsalt;

       double rh = (*face)["rh"_s]/100.;
       double es = mio::Atmosphere::saturatedVapourPressure(t);
       double ea = rh * es / 1000.; // ea needs to be in kpa

       double v = 1.88e-5; //kinematic viscosity of air, below eqn 13 in Pomeroy 1993

        // iterate over the vertical layers
        for (int z = 0; z < nLayer; ++z)
        {
            //height in the suspension layer, floats above the snow surface
            double cz = z + hs + v_edge_height/2.; //cell center height

            //compute new U_z at this height in the suspension layer
            double u_z = 0;

            // the suspension layer discretization 'floats' on top of the snow surface
            // so height_diff = d->CanopyHeight - snowdepth
            // which is looking to see if cz is within this part of the canopy
            if (d->saltation && cz <  height_diff)
            {
                // saltating so used the z0 with veg, but we are in the canopy so use the saltation vel

                // wind speed in the saltation layer Pomeroy and Gray 1990
                u_z = 2.8 * u_star_saltation_threshold; //eqn 7
            }
            else if(cz <  height_diff)
            {
                //we/re in a canopy, but not saltating, just do nothing
                u_z = 0.01; // essentially do nothing when we are in sub canopy

//                // LAI used as attenuation coefficient introduced by Inoue (1963) and increases with canopy density
//                double LAI = std::max(0.01,face->veg_attribute("LAI"));
//                //bring wind down to canopy top
//                double u_cantop = std::max(0.01, Atmosphere::log_scale_wind(uref, Atmosphere::Z_U_R, d->CanopyHeight, 0 , d->z0));
//
//                u_z = Atmosphere::exp_scale_wind(u_cantop, d->CanopyHeight, cz, LAI);
            } else
            {
                u_z= std::max(0.01, Atmosphere::log_scale_wind(uref, Atmosphere::Z_U_R, cz, snow_depth , d->z0));
            }

            d->u_z_susp.at(z) = u_z;

            //calculate dm/dt from
            // equation 13 from Pomeroy and Li 2000
            // To do so, use equations 12 - 16 in Pomeroy et al 2000
            //Pomeroy, J. W., and L. Li (2000), Prairie and arctic areal snow cover mass balance using a blowing snow model, J. Geophys. Res., 105(D21), 26619–26634, doi:10.1029/2000JD900149. [online] Available from: http://www.agu.org/pubs/crossref/2000/2000JD900149.shtml

            //these are from
            // Pomeroy, J. W., D. M. Gray, and P. G. Landine (1993), The prairie blowing snow model: characteristics, validation, operation, J. Hydrol., 144(1–4), 165–192.

            // eqn 18, mean particle radius
            // This is 'r_r' in Pomeroy and Gray 1995, eqn 50
            double rm = 4.6e-5 * pow(cz,-0.258);
            if(debug_output) (*face)["rm"+std::to_string(z)]= rm;

            //calculate mean mass, eqn 23, 24 in Pomeroy 1993 (PBSM)
            // 52, 53 P&G 1995
            double mm_alpha = 4.08 + 12.6*cz; //24
            double mm = 4./3. * M_PI * rho_p * rm*rm*rm *(1.0 + 3.0/mm_alpha + 2./(mm_alpha*mm_alpha)); //mean mass, eqn 23

            // mean radius of mean mass particle
            double r_z = pow((3.0 * mm) / (4*M_PI*rho_p),0.33); // 50 in p&g 1995
            if(debug_output) (*face)["mm"_s]=mm;


            double xrz = 0.005 * pow(u_z,1.36);  //eqn 16

            double omega = settling_velocity;; // Settling velocity
            if(! do_fixed_settling)
            {
               omega = 1.1e7 * pow(r_z,1.8); //eqn 15 settling velocity
            }
    
            if(debug_output) (*face)["settling_velocity"+std::to_string(z)]= omega;
            double Vr = omega + 3.0*xrz*cos(M_PI/4.0); //eqn 14

            double v = 1.88e-5; //kinematic viscosity of air, below eqn 13 in Pomeroy 1993
            double Re = 2.0*rm*Vr / v; //eqn 13

            double Nu, Sh;
            Nu = Sh = 1.79 + 0.606 * pow(Re,0.5); //eqn 12

            //define above, T is in C, t is in K

            // (A.6)
            double D = 2.06e-5 * pow(t/273.15,1.75); //diffusivity of water vapour in air, t in K, eqn A-7 in Liston 1998 or Harder 2013 A.6

            // (A.9)
            double lambda_t = 0.000063 * t + 0.00673; //  thermal conductivity, user Harder 2013 A.9, Pomeroy's is off by an order of magnitude, this matches this https://www.engineeringtoolbox.com/air-properties-d_156.html

            // Standard constant value, e.g.,
            // https://link.springer.com/referenceworkentry/10.1007%2F978-90-481-2642-2_329
            double L = 2.38e6; // Latent heat of sublimation, J/kg

            double dmdtz = 0;

            // use Pomeroy and Li 2000 iterative sol'n for Schmidt's equation
            if(iterative_subl)
            {
                /*
                 * The *1000 and /1000 are important unit conversions. Doesn't quite match the harder paper, but Phil assures me it is correct.
                 */
                double mw = 0.01801528 * 1000.0; //[kg/mol]  ---> g/mol
                double R = 8.31441 / 1000.0; // [J mol-1 K-1]

                double rho = (mw * ea) / (R * t);

                //use Harder 2013 (A.5) Formulation, but Pa formulation for e
                auto fx = [=](double Ti)
                {
                    return boost::math::make_tuple(
                            T + D * L * (rho / (1000.0) -
                                         .611 * mw * exp(17.3 * Ti / (237.3 + Ti)) / (R * (Ti + 273.15) * (1000.0))) /
                                lambda_t - Ti,
                            D * L * (-0.6110000000e-3 * mw * (17.3 / (237.3 + Ti) - 17.3 * Ti / pow(237.3 + Ti, 2)) *
                                     exp(17.3 * Ti / (237.3 + Ti)) / (R * (Ti + 273.15)) +
                                     0.6110000000e-3 * mw * exp(17.3 * Ti / (237.3 + Ti)) / (R * pow(Ti + 273.15, 2))) /
                            lambda_t - 1);
                };


                double guess = T;
                double min = -50;
                double max = 0;
                int digits = 6;

                double Ti = boost::math::tools::newton_raphson_iterate(fx, guess, min, max, digits);
                double Ts = Ti + 273.15; //dmdtz expects in K

                //now use equation 13 with our solved Ts to compute dm/dt(z)
                dmdtz =
                        2.0 * M_PI * rm * lambda_t / L * Nu * (Ts - (t + 273.15));  //eqn 13 in Pomeroy and Li 2000

            }
            else // Use PBSM. Eqn 11 Pomeroy, Gray, Ladine, 1993  "﻿The prairie blowing snow model: characteristics, validation, operation"
            {
                double M = 18.01; // molecular weight of water kg kmol-1
                double R = 8313; // universal fas constant J mol-1 K-1

                double sigma = (rh - 1.0)*(1.019+0.027*log(cz)); //undersaturation, Pomeroy and Li 2000, eqn 14

                double rho = (M * ea) / (R * t); //saturation vapour density at t
                // radiative energy absorebed by the particle -- take from CRHM's PBSM implimentation
                double Qr = 0.9 * M_PI * sqrt(rm) * 120.0; // 120.0 = PBSM_constants::Qstar (Solar Radiation Input), no idea where 0.9 comes from

                // eqn 11 in PGL 1993
                dmdtz = Sh*rho*D*(6.283185308*Nu*R*rm*sigma*t*t*lambda_t-L*M*Qr+Qr*R*t)/(D*L*Sh*(L*M-R*t)*rho+lambda_t*t*t*Nu*R);
            }
            if (debug_output) (*face)["dm/dt"_s]= dmdtz;

            if(debug_output) (*face)["mm"_s]=mm;
            double csubl = dmdtz/mm; //EQN 21 POMEROY 1993 (PBSM)

            if(debug_output) (*face)["csubl"+std::to_string(z)]=dmdtz;


            //eddy diffusivity (m^2/s)
            // 0,1,2 will all be K = 0, as no horizontal diffusion process
            double K[5] = {0, 0, 0, 0, 0};

            // holds A_ * K_ / h_
            // _0 -> _2 are the horizontal sides
            // _3 -> is the top of the prism
            // _4 -> is the bottom the prism
            double alpha[5] = {0, 0, 0, 0, 0};

            //compute alpha and K for edges
            if(do_lateral_diff)
            {
                for (int a = 0; a < 3; ++a)
                {
                    auto neigh = face->neighbor(a);
                    alpha[a] = d->A[a];

//                    //if we have a neighbour, use the distance
//                    if (neigh != nullptr)
//                    {
//                        alpha[a] /= math::gis::distance(face->center(), neigh->center());
//
//                    } else
//                    {
//                        //otherwise assume 2x the distance from the center of face to one of it's vertexes, so ghost triangle is approx the same size
//                        alpha[a] /= 5.0 * math::gis::distance(face->center(), face->vertex(0)->point());
//
//                    }

                    //do just very low horz diffusion for numerics
                     K[a] =  0.00001;    //PhysConst::kappa * cz * ustar;// std::max(ustar * l, PhysConst::kappa * 2. * ustar);
                    alpha[a] *= K[a];
                }
            }
            //Li and Pomeroy 2000
            double l = PhysConst::kappa*(cz+d->z0)*l__max/(PhysConst::kappa*(cz+d->z0)+l__max);
            if(debug_output) (*face)["l"_s]=l;

            double w = omega; //settling_velocity;
            if(debug_output) (*face)["w"_s]=w;

            double diffusion_coeff = snow_diffusion_const; //snow_diffusion_const is a shared param so need a seperate copy here we can overwrite
            if (rouault_diffusion_coeff)
            {
                double c2 = 1.0;
                double dc = 1.0 / (1.0 + (c2 * w * w) / (1.56 * ustar * ustar));
                diffusion_coeff = dc;     //nope, snow_diffusion_const is shared, use a new
            }
            if(debug_output) (*face)["Km_coeff"_s]= diffusion_coeff;

             //snow_diffusion_const is pretty much a calibration constant. At 1 it seems to over predict transports.
             // with pomeroy fall velocity, 0.3 gives good agreement w/ published Qsusp values. Low value compensates for low fall velocity
             K[3] = K[4] = diffusion_coeff * ustar * l;

//            K[3] = K[4] = snow_diffusion_const * PhysConst::kappa * cz * ustar;// std::max(ustar * l, PhysConst::kappa * cz * ustar);

            if(debug_output) (*face)["K"+std::to_string(z)]= K[3];
            //top
            alpha[3] = d->A[3] * K[3] / v_edge_height;
            //bottom
            alpha[4] = d->A[4] * K[4] / v_edge_height;


            double phi = (*face)["vw_dir"_s]; //wind direction
            Vector_2 vwind = -math::gis::bearing_to_cartesian(phi);

            //setup wind vector
            arma::vec uvw(3);
            uvw(0) = vwind.x(); //U_x
            uvw(1) = vwind.y(); //U_y
            uvw(2) = 0;

            // above we have just the direction so it's unit vector. scale it to have the same magnitude as u_z
            uvw *= u_z / arma::norm(uvw, 2);

            // now we can add in the settling_velocity
            uvw(2) = -w;

            if(debug_output) (*face)["u_z"+ std::to_string(z)]=u_z;

            //negate as direction it's blowing instead of where it is from!!
            Vector_3 v3(-uvw(0),-uvw(1), uvw(2));
            if(debug_output) face->set_face_vector("uvw"+std::to_string(z),v3);

            //holds wind velocity dot face normal
            double udotm[5];
            for (int j = 0; j < 5; ++j)
            {
                udotm[j] = arma::dot(uvw, m[j]);
            }
            //lateral
            size_t idx = ntri*z + face->cell_local_id;

            //[idx][idx]
            size_t idx_idx_off = offset(row_buffer[idx],
                                row_buffer[idx+1],
                                col_buffer, idx);
            b[idx] = 0;
            double V = face->get_area()  * v_edge_height;

            //the sink term is added on for each edge check, which isn't right and ends up double counting it
            //so / by 5 for csubl and V so it's not 5x counted.
            csubl /= 5.0;
            V/=5.0;
            if(debug_output) (*face)["csubl"+std::to_string(z)]=csubl;
            if(!do_sublimation)
            {
                csubl = 0.0;
            }

            for(int f = 0; f < 3; f++)
            {
                if(udotm[f] > 0)
                {

                    if (d->face_neigh[f])
                    {
                        size_t nidx = ntri * z + face->neighbor(f)->cell_local_id;

                        elements[ idx_idx_off ] += V*csubl-d->A[f]*udotm[f]-alpha[f];

                        size_t idx_nidx_off = offset(row_buffer[idx],
                                            row_buffer[idx+1],
                                            col_buffer, nidx);

                        elements[ idx_nidx_off ] += alpha[f];

                    }
                    else  //missing neighbour case
                    {
                        //no mass in
//                        elements[ idx_idx_off ] += V*csubl-d->A[f]*udotm[f]-alpha[f];

                        //allow mass into the domain from ghost cell
                        elements[ idx_idx_off ] += -0.1e-1*alpha[f]-1.*d->A[f]*udotm[f]+csubl*V;

                    }
                } else
                {
                    if (d->face_neigh[f])
                    {
                        size_t nidx = ntri * z + face->neighbor(f)->cell_local_id;

                        size_t idx_nidx_off = offset(row_buffer[idx],
                                                     row_buffer[idx+1],
                                                     col_buffer, nidx);

                        elements[ idx_idx_off ] +=V*csubl-alpha[f];
                        elements[ idx_nidx_off ]  += -d->A[f]*udotm[f]+alpha[f];
                    }
                    else
                    {
                        //No mass in
//                        elements[ idx_idx_off ] += V*csubl-alpha[f];

                        //allow mass in
                        elements[ idx_idx_off ] += -0.1e-1*alpha[f]-.99*d->A[f]*udotm[f]+csubl*V;

                    }
                }
            }


            //vertical layers
            if (z == 0)
            {

                double alpha4 = d->A[4] * K[4] / (hs/2.0 + v_edge_height/2.0);

                //bottom face, no advection
//                vl_C(idx,idx) += V*csubl-alpha4;
//                b[idx] += -alpha4*c_salt;

                //includes advection term
                elements[ idx_idx_off ] += V*csubl-d->A[4]*udotm[4]-alpha4;

                b[idx] += -alpha4*c_salt;

                //ntri * (z + 1) + face->cell_local_id
                size_t idx_nidx_off = offset(row_buffer[idx],
                                             row_buffer[idx+1],
                                             col_buffer, ntri * (z + 1) + face->cell_local_id);

                if (udotm[3] > 0)
                {
                    elements[ idx_idx_off ] += V*csubl-d->A[3]*udotm[3]-alpha[3];
                    elements[ idx_nidx_off ] += alpha[3];
                } else
                {
                    elements[ idx_idx_off ] += V*csubl-alpha[3];
                    elements[ idx_nidx_off ] += -d->A[3]*udotm[3]+alpha[3];
                }
            } else if (z == nLayer - 1)// top z layer
            {
                //(kg/m^2/s)/(m/s)  ---->  kg/m^3
                double cprecip = 0;//(*face)["p_snow"_s]/global_param->dt()/w;

                // (*face)["p_snow"_s]=0;
                // (*face)["p"_s]=0;

                if (udotm[3] > 0)
                {
                    elements[ idx_idx_off ] += V*csubl-d->A[3]*udotm[3]-alpha[3];
                    b[idx] += -alpha[3] * cprecip;
                } else
                {
                    elements[ idx_idx_off ] += V*csubl-alpha[3];
                    b[idx] += d->A[3]*cprecip*udotm[3] - alpha[3] * cprecip;
                }

                //ntri * (z - 1) + face->cell_local_id
                size_t idx_nidx_off = offset(row_buffer[idx],
                                             row_buffer[idx+1],
                                             col_buffer, ntri * (z - 1) + face->cell_local_id);
                if (udotm[4] > 0)
                {
                    elements[ idx_idx_off ] += V*csubl-d->A[4]*udotm[4]-alpha[4];
                    elements[ idx_nidx_off ] += alpha[4];

                } else
                {
                    elements[ idx_idx_off ] += V*csubl-alpha[4];
                    elements[ idx_nidx_off ] += -d->A[4]*udotm[4]+alpha[4];
                }


            } else //middle layers
            {
                //ntri * (z + 1) + face->cell_local_id
                size_t idx_nidx_off = offset(row_buffer[idx],
                                             row_buffer[idx+1],
                                             col_buffer, ntri * (z + 1) + face->cell_local_id);

                if (udotm[3] > 0)
                {
                    elements[ idx_idx_off ] += V*csubl-d->A[3]*udotm[3]-alpha[3];
                    elements[ idx_nidx_off ] += alpha[3];
                } else
                {
                    elements[ idx_idx_off ] += V*csubl-alpha[3];
                    elements[ idx_nidx_off ] += -d->A[3]*udotm[3]+alpha[3];
                }

                idx_nidx_off = offset(row_buffer[idx],
                                      row_buffer[idx+1],
                                      col_buffer, ntri * (z - 1) + face->cell_local_id);
                if (udotm[4] > 0)
                {
                    elements[ idx_idx_off ] += V*csubl-d->A[4]*udotm[4]-alpha[4];
                    elements[ idx_nidx_off ]  += alpha[4];
                } else
                {
                    elements[ idx_idx_off ] += V*csubl-alpha[4];
                    elements[ idx_nidx_off ]  += -d->A[4]*udotm[4]+alpha[4];
                }
            }
        } // end z iter
    } //end face iter
=======
	       if(! d->saltation)
		 {
		   if( height_diff > cutoff) // lots of veg exposed
		     {
		       d->z0 = 0.12 * height_diff;
		     }
		   else
		     {
		       d->z0 = Snow::Z0_SNOW;
		     }

		   ustar = std::max(0.01,PhysConst::kappa*uref/log(Atmosphere::Z_U_R/d->z0));
		 }


	       //sanity checks
	       d->z0 = std::max(Snow::Z0_SNOW,d->z0);
	       ustar = std::max(0.01,ustar);
	       if(debug_output) (*face)["ustar"_s]=ustar;
	       if(debug_output) (*face)["z0"_s]=d->z0;


	       //depth of saltation layer
	       double hs = 0;
	       if(d->saltation)
		 hs = 0.08436*pow(ustar,1.27); //pomeroy

	       d->hs = hs;
	       if(debug_output) (*face)["hs"_s]=hs;
	       if(debug_output) (*face)["is_drifting"_s]=0;
	       if(debug_output) (*face)["Qsusp_pbsm"_s]=0; //for santiy checks against pbsm


	       double Qsalt = 0;
	       double c_salt = 0;
	       double t = (*face)["t"_s]+273.15;

	       // Check if we can blow snow in this triagnle
	       // Are we above saltation threshold?
	       // Do we have enough mass in this triangle?
	       // Has saltation been disabled because there is too much veg?
	       if(d->saltation)
		 {

		   double rho_f =  mio::Atmosphere::stdDryAirDensity(face->get_z(),t); // air density kg/m^3, comment in mio is wrong.1.225;

		   if(debug_output) (*face)["blowingsnow_probability"_s]=0; // default to 0%


		   if(debug_output)
		     {
		       double pbsm_qsusp = pow(u10,4.13)/674100.0;
		       (*face)["Qsusp_pbsm"_s]=pbsm_qsusp;
		     }

		   if(debug_output) (*face)["is_drifting"_s]=1;

		   //Pomeroy and Li 2000, eqn 8
		   double Beta =  202.0; //170.0;
		   double m = 0.16;

		   // tau_n_ratio = ustar_n^2 / ustar^2 from MacDonald 2009 eq 3;
		   // we need (ustar_n / ustar)^2 which the original derivation gives
		   // so this is is correctly squared
		   double tau_n_ratio = (m*Beta*lambda) / (1.0 + m* Beta*lambda);


		   if(debug_output) (*face)["tau_n_ratio"_s]=tau_n_ratio;

		   //Pomeroy 1992, eqn 12, see note above for ustar_n calc, but ustar_n is correctly squared already
		   c_salt = rho_f / (3.29 * ustar) * (1.0 - tau_n_ratio -  (u_star_saltation_threshold*u_star_saltation_threshold) / (ustar * ustar));

		   // occasionally happens to happen at low wind speeds where the parameterization breaks.
		   // hasn't happened since changed this to the threshold velocity though...
		   if(c_salt < 0 || std::isnan(c_salt))
		     {
		       c_salt = 0;
		       d->saltation = false;
		     }

		   if(debug_output) (*face)["c_salt_fetch_big"_s]= c_salt;


		   //exp decay of Liston, eq 10
		   //95% of max saltation occurs at fetch = 500m
		   //Liston, G., & Sturm, M. (1998). A snow-transport model for complex terrain. Journal of Glaciology.
		   if(use_exp_fetch && fetch < 500)
		     {
		       double fetch_ref = 500;
		       double mu = 3.0;
		       c_salt *= 1.0-exp(-mu * fetch/fetch_ref);
		     }
		   else if(use_tanh_fetch && fetch <= 300.) // use Pomeroy & Male 1986 tanh fetch
		     {
		       double fetch_ref = 300;
		       double Lc = 0.5*tanh(0.1333333333e-1*fetch_ref-2.0)+0.5;

		       c_salt *= Lc;
		     }
		   else if(use_PomLi_probability) // Pomeroy and Li 2000 upscaled probability
		     {
		       // Essery, Li, and Pomeroy 1999
		       //Probability of blowing snow
		       double A = (*face)["p_snow_hours"_s]; // hours since last snowfall
		       double u_mean = 11.2 + 0.365*T + 0.00706*T*T+0.9*log(A); // eqn 10  T -> air temp, degC
		       double delta = 0.145*T + 0.00196*T*T+4.3;  //eqn 11
		       double Pu10 = 1.0/(1.0 + exp( (sqrt(M_PI)* (u_mean - u10 )) / delta )); //eqn 12
		       (*face)["blowingsnow_probability"_s]=Pu10;

		       //decrease the saltation by the probability amount
		       c_salt *= Pu10;
		     }
		   // wind speed in the saltation layer Pomeroy and Gray 1990
		   double uhs = 2.8 * u_star_saltation_threshold; //eqn 7

		   // kg/(m*s)
		   Qsalt =  c_salt * uhs * hs; //integrate over the depth of the saltation layer, kg/(m*s)

		   // (*face)["saltation_mass"_s]=c_salt*hs * face->get_area();

		   //calculate the surface integral of Qsalt, and ensure we aren't saltating more mass than what exists
		   //in the triangle. I
		   //            double salt=0;
		   //            double udotm[3];
		   //            double A = face->get_area();
		   //            double E[3];
		   //            for(int j=0; j<3; ++j)
		   //            {
		   //                E[j]=face->edge_length(j);
		   //                udotm[j] = arma::dot(uvw, m[j]);
		   //                salt += -.5000000000*E[j]*Qsalt*udotm[j]/A;
		   //            }
		   //
		   //            //https://www.wolframalpha.com/input/?i=(m*(kg%2Fm%5E3*(m%2Fs)*m)%2Fm%5E2)*s
		   //            salt = std::fabs(salt) *  global_param->dt(); // ->kg/m^2
		   //
		   // (*face)["salt_limit"_s]=salt;
		   //
		   //            //Figure out the max we can transport, ie total mass in cell
		   //            if( limit_mass && salt > swe) // could we move more than the total mass in the cell during this timestep?
		   //            {
		   //
		   //                //back out what the max conc should be based on our swe
		   //                //units: ((kg/m^2)*m^2)/( s*m*(m/s)*m ) -> kg/m^3
		   //                c_salt = -2.*swe*A/(uhs*hs*(E[0]*udotm[0]+E[1]*udotm[1]+E[2]*udotm[2]));
		   //
		   //                Qsalt = c_salt * uhs * hs;
		   //                if(is_nan(c_salt)) //shoouldn't happen but....
		   //                {
		   //                    c_salt = 0;
		   //                    Qsalt = 0;
		   //                }
		   //
		   //
		   ////                LOG_DEBUG << "More saltation than snow, limiting conc to " << c_salt << " triangle="<<i;
		   ////                LOG_DEBUG << "Avail mass = " << swe << ", would have salted =  " << salt;
		   //            }
		 }

	       // can use for point scale plume testing.
	       //
	       //        if (i != 7105 )
	       //        {
	       //            Qsalt = 0;
	       //            c_salt = 0;
	       //        }


	       if(debug_output) (*face)["csalt"_s]= c_salt;

	       (*face)["Qsalt"_s]= Qsalt;

	       double rh = (*face)["rh"_s]/100.;
	       double es = mio::Atmosphere::saturatedVapourPressure(t);
	       double ea = rh * es / 1000.; // ea needs to be in kpa

	       double v = 1.88e-5; //kinematic viscosity of air, below eqn 13 in Pomeroy 1993

	       // iterate over the vertical layers
	       for (int z = 0; z < nLayer; ++z)
		 {
		   //height in the suspension layer, floats above the snow surface
		   double cz = z + hs + v_edge_height/2.; //cell center height

		   //compute new U_z at this height in the suspension layer
		   double u_z = 0;

		   // the suspension layer discretization 'floats' on top of the snow surface
		   // so height_diff = d->CanopyHeight - snowdepth
		   // which is looking to see if cz is within this part of the canopy
		   if (d->saltation && cz <  height_diff)
		     {
		       // saltating so used the z0 with veg, but we are in the canopy so use the saltation vel

		       // wind speed in the saltation layer Pomeroy and Gray 1990
		       u_z = 2.8 * u_star_saltation_threshold; //eqn 7
		     }
		   else if(cz <  height_diff)
		     {
		       //we/re in a canopy, but not saltating, just do nothing
		       u_z = 0.01; // essentially do nothing when we are in sub canopy

		       //                // LAI used as attenuation coefficient introduced by Inoue (1963) and increases with canopy density
		       //                double LAI = std::max(0.01,face->veg_attribute("LAI"));
		       //                //bring wind down to canopy top
		       //                double u_cantop = std::max(0.01, Atmosphere::log_scale_wind(uref, Atmosphere::Z_U_R, d->CanopyHeight, 0 , d->z0));
		       //
		       //                u_z = Atmosphere::exp_scale_wind(u_cantop, d->CanopyHeight, cz, LAI);
		     } else
		     {
		       u_z= std::max(0.01, Atmosphere::log_scale_wind(uref, Atmosphere::Z_U_R, cz, snow_depth , d->z0));
		     }

		   d->u_z_susp.at(z) = u_z;

		   //calculate dm/dt from
		   // equation 13 from Pomeroy and Li 2000
		   // To do so, use equations 12 - 16 in Pomeroy et al 2000
		   //Pomeroy, J. W., and L. Li (2000), Prairie and arctic areal snow cover mass balance using a blowing snow model, J. Geophys. Res., 105(D21), 26619–26634, doi:10.1029/2000JD900149. [online] Available from: http://www.agu.org/pubs/crossref/2000/2000JD900149.shtml

		   //these are from
		   // Pomeroy, J. W., D. M. Gray, and P. G. Landine (1993), The prairie blowing snow model: characteristics, validation, operation, J. Hydrol., 144(1–4), 165–192.

		   // eqn 18, mean particle radius
		   // This is 'r_r' in Pomeroy and Gray 1995, eqn 50
		   double rm = 4.6e-5 * pow(cz,-0.258);
		   if(debug_output) (*face)["rm"+std::to_string(z)]= rm;

		   //calculate mean mass, eqn 23, 24 in Pomeroy 1993 (PBSM)
		   // 52, 53 P&G 1995
		   double mm_alpha = 4.08 + 12.6*cz; //24
		   double mm = 4./3. * M_PI * rho_p * rm*rm*rm *(1.0 + 3.0/mm_alpha + 2./(mm_alpha*mm_alpha)); //mean mass, eqn 23

		   // mean radius of mean mass particle
		   double r_z = pow((3.0 * mm) / (4*M_PI*rho_p),0.33); // 50 in p&g 1995
		   if(debug_output) (*face)["mm"_s]=mm;


		   double xrz = 0.005 * pow(u_z,1.36);  //eqn 16

		   double omega = settling_velocity;; // Settling velocity
		   if(! do_fixed_settling)
		     {
		       omega = 1.1e7 * pow(r_z,1.8); //eqn 15 settling velocity
		     }

		   if(debug_output) (*face)["settling_velocity"+std::to_string(z)]= omega;
		   double Vr = omega + 3.0*xrz*cos(M_PI/4.0); //eqn 14

		   double v = 1.88e-5; //kinematic viscosity of air, below eqn 13 in Pomeroy 1993
		   double Re = 2.0*rm*Vr / v; //eqn 13

		   double Nu, Sh;
		   Nu = Sh = 1.79 + 0.606 * pow(Re,0.5); //eqn 12

		   //define above, T is in C, t is in K

		   // (A.6)
		   double D = 2.06e-5 * pow(t/273.15,1.75); //diffusivity of water vapour in air, t in K, eqn A-7 in Liston 1998 or Harder 2013 A.6

		   // (A.9)
		   double lambda_t = 0.000063 * t + 0.00673; //  thermal conductivity, user Harder 2013 A.9, Pomeroy's is off by an order of magnitude, this matches this https://www.engineeringtoolbox.com/air-properties-d_156.html

		   // Standard constant value, e.g.,
		   // https://link.springer.com/referenceworkentry/10.1007%2F978-90-481-2642-2_329
		   double L = 2.38e6; // Latent heat of sublimation, J/kg

		   double dmdtz = 0;

		   // use Pomeroy and Li 2000 iterative sol'n for Schmidt's equation
		   if(iterative_subl)
		     {
		       /*
			* The *1000 and /1000 are important unit conversions. Doesn't quite match the harder paper, but Phil assures me it is correct.
			*/
		       double mw = 0.01801528 * 1000.0; //[kg/mol]  ---> g/mol
		       double R = 8.31441 / 1000.0; // [J mol-1 K-1]

		       double rho = (mw * ea) / (R * t);

		       //use Harder 2013 (A.5) Formulation, but Pa formulation for e
		       auto fx = [=](double Ti)
				 {
				   return boost::math::make_tuple(
								  T + D * L * (rho / (1000.0) -
									       .611 * mw * exp(17.3 * Ti / (237.3 + Ti)) / (R * (Ti + 273.15) * (1000.0))) /
								  lambda_t - Ti,
								  D * L * (-0.6110000000e-3 * mw * (17.3 / (237.3 + Ti) - 17.3 * Ti / pow(237.3 + Ti, 2)) *
									   exp(17.3 * Ti / (237.3 + Ti)) / (R * (Ti + 273.15)) +
									   0.6110000000e-3 * mw * exp(17.3 * Ti / (237.3 + Ti)) / (R * pow(Ti + 273.15, 2))) /
								  lambda_t - 1);
				 };


		       double guess = T;
		       double min = -50;
		       double max = 0;
		       int digits = 6;

		       double Ti = boost::math::tools::newton_raphson_iterate(fx, guess, min, max, digits);
		       double Ts = Ti + 273.15; //dmdtz expects in K

		       //now use equation 13 with our solved Ts to compute dm/dt(z)
		       dmdtz =
			 2.0 * M_PI * rm * lambda_t / L * Nu * (Ts - (t + 273.15));  //eqn 13 in Pomeroy and Li 2000

		     }
		   else // Use PBSM. Eqn 11 Pomeroy, Gray, Ladine, 1993  "﻿The prairie blowing snow model: characteristics, validation, operation"
		     {
		       double M = 18.01; // molecular weight of water kg kmol-1
		       double R = 8313; // universal fas constant J mol-1 K-1

		       double sigma = (rh - 1.0)*(1.019+0.027*log(cz)); //undersaturation, Pomeroy and Li 2000, eqn 14

		       double rho = (M * ea) / (R * t); //saturation vapour density at t
		       // radiative energy absorebed by the particle -- take from CRHM's PBSM implimentation
		       double Qr = 0.9 * M_PI * sqrt(rm) * 120.0; // 120.0 = PBSM_constants::Qstar (Solar Radiation Input), no idea where 0.9 comes from

		       // eqn 11 in PGL 1993
		       dmdtz = Sh*rho*D*(6.283185308*Nu*R*rm*sigma*t*t*lambda_t-L*M*Qr+Qr*R*t)/(D*L*Sh*(L*M-R*t)*rho+lambda_t*t*t*Nu*R);
		     }
		   if (debug_output) (*face)["dm/dt"_s]= dmdtz;

		   if(debug_output) (*face)["mm"_s]=mm;
		   double csubl = dmdtz/mm; //EQN 21 POMEROY 1993 (PBSM)

		   if(debug_output) (*face)["csubl"+std::to_string(z)]=dmdtz;


		   //eddy diffusivity (m^2/s)
		   // 0,1,2 will all be K = 0, as no horizontal diffusion process
		   double K[5] = {0, 0, 0, 0, 0};

		   // holds A_ * K_ / h_
		   // _0 -> _2 are the horizontal sides
		   // _3 -> is the top of the prism
		   // _4 -> is the bottom the prism
		   double alpha[5] = {0, 0, 0, 0, 0};

		   //compute alpha and K for edges
		   if(do_lateral_diff)
		     {
		       for (int a = 0; a < 3; ++a)
			 {
			   auto neigh = face->neighbor(a);
			   alpha[a] = d->A[a];

			   //                    //if we have a neighbour, use the distance
			   //                    if (neigh != nullptr)
			   //                    {
			   //                        alpha[a] /= math::gis::distance(face->center(), neigh->center());
			   //
			   //                    } else
			   //                    {
			   //                        //otherwise assume 2x the distance from the center of face to one of it's vertexes, so ghost triangle is approx the same size
			   //                        alpha[a] /= 5.0 * math::gis::distance(face->center(), face->vertex(0)->point());
			   //
			   //                    }

			   //do just very low horz diffusion for numerics
			   K[a] =  0.00001;    //PhysConst::kappa * cz * ustar;// std::max(ustar * l, PhysConst::kappa * 2. * ustar);
			   alpha[a] *= K[a];
			 }
		     }
		   //Li and Pomeroy 2000
		   double l = PhysConst::kappa*(cz+d->z0)*l__max/(PhysConst::kappa*(cz+d->z0)+l__max);
		   if(debug_output) (*face)["l"_s]=l;

		   double w = omega; //settling_velocity;
		   if(debug_output) (*face)["w"_s]=w;

		   double diffusion_coeff = snow_diffusion_const; //snow_diffusion_const is a shared param so need a seperate copy here we can overwrite
		   if (rouault_diffusion_coeff)
		     {
		       double c2 = 1.0;
		       double dc = 1.0 / (1.0 + (c2 * w * w) / (1.56 * ustar * ustar));
		       diffusion_coeff = dc;     //nope, snow_diffusion_const is shared, use a new
		     }
		   if(debug_output) (*face)["Km_coeff"_s]= diffusion_coeff;

		   //snow_diffusion_const is pretty much a calibration constant. At 1 it seems to over predict transports.
		   // with pomeroy fall velocity, 0.3 gives good agreement w/ published Qsusp values. Low value compensates for low fall velocity
		   K[3] = K[4] = diffusion_coeff * ustar * l;

		   //            K[3] = K[4] = snow_diffusion_const * PhysConst::kappa * cz * ustar;// std::max(ustar * l, PhysConst::kappa * cz * ustar);

		   if(debug_output) (*face)["K"+std::to_string(z)]= K[3];
		   //top
		   alpha[3] = d->A[3] * K[3] / v_edge_height;
		   //bottom
		   alpha[4] = d->A[4] * K[4] / v_edge_height;


		   double phi = (*face)["vw_dir"_s]; //wind direction
		   Vector_2 vwind = -math::gis::bearing_to_cartesian(phi);

		   //setup wind vector
		   arma::vec uvw(3);
		   uvw(0) = vwind.x(); //U_x
		   uvw(1) = vwind.y(); //U_y
		   uvw(2) = 0;

		   // above we have just the direction so it's unit vector. scale it to have the same magnitude as u_z
		   uvw *= u_z / arma::norm(uvw, 2);

		   // now we can add in the settling_velocity
		   uvw(2) = -w;

		   if(debug_output) (*face)["u_z"+ std::to_string(z)]=u_z;

		   //negate as direction it's blowing instead of where it is from!!
		   Vector_3 v3(-uvw(0),-uvw(1), uvw(2));
		   if(debug_output) face->set_face_vector("uvw"+std::to_string(z),v3);

		   //holds wind velocity dot face normal
		   double udotm[5];
		   for (int j = 0; j < 5; ++j)
		     {
		       udotm[j] = arma::dot(uvw, m[j]);
		     }
		   //lateral
		   size_t idx = ntri*z + face->cell_id;

		   //[idx][idx]
		   size_t idx_idx_off = offset(row_buffer[idx],
					       row_buffer[idx+1],
					       col_buffer, idx);
		   b[idx] = 0;
		   double V = face->get_area()  * v_edge_height;

		   //the sink term is added on for each edge check, which isn't right and ends up double counting it
		   //so / by 5 for csubl and V so it's not 5x counted.
		   csubl /= 5.0;
		   V/=5.0;
		   if(debug_output) (*face)["csubl"+std::to_string(z)]=csubl;
		   if(!do_sublimation)
		     {
		       csubl = 0.0;
		     }

		   for(int f = 0; f < 3; f++)
		     {
		       if(udotm[f] > 0)
			 {

			   if (d->face_neigh[f])
			     {
			       size_t nidx = ntri * z + face->neighbor(f)->cell_id;

			       elements[ idx_idx_off ] += V*csubl-d->A[f]*udotm[f]-alpha[f];

			       size_t idx_nidx_off = offset(row_buffer[idx],
							    row_buffer[idx+1],
							    col_buffer, nidx);

			       elements[ idx_nidx_off ] += alpha[f];

			     }
			   else  //missing neighbour case
			     {
			       //no mass in
			       //                        elements[ idx_idx_off ] += V*csubl-d->A[f]*udotm[f]-alpha[f];

			       //allow mass into the domain from ghost cell
			       elements[ idx_idx_off ] += -0.1e-1*alpha[f]-1.*d->A[f]*udotm[f]+csubl*V;

			     }
			 } else
			 {
			   if (d->face_neigh[f])
			     {
			       size_t nidx = ntri * z + face->neighbor(f)->cell_id;

			       size_t idx_nidx_off = offset(row_buffer[idx],
							    row_buffer[idx+1],
							    col_buffer, nidx);

			       elements[ idx_idx_off ] +=V*csubl-alpha[f];
			       elements[ idx_nidx_off ]  += -d->A[f]*udotm[f]+alpha[f];
			     }
			   else
			     {
			       //No mass in
			       //                        elements[ idx_idx_off ] += V*csubl-alpha[f];

			       //allow mass in
			       elements[ idx_idx_off ] += -0.1e-1*alpha[f]-.99*d->A[f]*udotm[f]+csubl*V;

			     }
			 }
		     }


		   //vertical layers
		   if (z == 0)
		     {

		       double alpha4 = d->A[4] * K[4] / (hs/2.0 + v_edge_height/2.0);

		       //bottom face, no advection
		       //                vl_C(idx,idx) += V*csubl-alpha4;
		       //                b[idx] += -alpha4*c_salt;

		       //includes advection term
		       elements[ idx_idx_off ] += V*csubl-d->A[4]*udotm[4]-alpha4;

		       b[idx] += -alpha4*c_salt;

		       //ntri * (z + 1) + face->cell_id
		       size_t idx_nidx_off = offset(row_buffer[idx],
						    row_buffer[idx+1],
						    col_buffer, ntri * (z + 1) + face->cell_id);

		       if (udotm[3] > 0)
			 {
			   elements[ idx_idx_off ] += V*csubl-d->A[3]*udotm[3]-alpha[3];
			   elements[ idx_nidx_off ] += alpha[3];
			 } else
			 {
			   elements[ idx_idx_off ] += V*csubl-alpha[3];
			   elements[ idx_nidx_off ] += -d->A[3]*udotm[3]+alpha[3];
			 }
		     } else if (z == nLayer - 1)// top z layer
		     {
		       //(kg/m^2/s)/(m/s)  ---->  kg/m^3
		       double cprecip = 0;//(*face)["p_snow"_s]/global_param->dt()/w;

		       // (*face)["p_snow"_s]=0;
		       // (*face)["p"_s]=0;

		       if (udotm[3] > 0)
			 {
			   elements[ idx_idx_off ] += V*csubl-d->A[3]*udotm[3]-alpha[3];
			   b[idx] += -alpha[3] * cprecip;
			 } else
			 {
			   elements[ idx_idx_off ] += V*csubl-alpha[3];
			   b[idx] += d->A[3]*cprecip*udotm[3] - alpha[3] * cprecip;
			 }

		       //ntri * (z - 1) + face->cell_id
		       size_t idx_nidx_off = offset(row_buffer[idx],
						    row_buffer[idx+1],
						    col_buffer, ntri * (z - 1) + face->cell_id);
		       if (udotm[4] > 0)
			 {
			   elements[ idx_idx_off ] += V*csubl-d->A[4]*udotm[4]-alpha[4];
			   elements[ idx_nidx_off ] += alpha[4];

			 } else
			 {
			   elements[ idx_idx_off ] += V*csubl-alpha[4];
			   elements[ idx_nidx_off ] += -d->A[4]*udotm[4]+alpha[4];
			 }


		     } else //middle layers
		     {
		       //ntri * (z + 1) + face->cell_id
		       size_t idx_nidx_off = offset(row_buffer[idx],
						    row_buffer[idx+1],
						    col_buffer, ntri * (z + 1) + face->cell_id);

		       if (udotm[3] > 0)
			 {
			   elements[ idx_idx_off ] += V*csubl-d->A[3]*udotm[3]-alpha[3];
			   elements[ idx_nidx_off ] += alpha[3];
			 } else
			 {
			   elements[ idx_idx_off ] += V*csubl-alpha[3];
			   elements[ idx_nidx_off ] += -d->A[3]*udotm[3]+alpha[3];
			 }

		       idx_nidx_off = offset(row_buffer[idx],
					     row_buffer[idx+1],
					     col_buffer, ntri * (z - 1) + face->cell_id);
		       if (udotm[4] > 0)
			 {
			   elements[ idx_idx_off ] += V*csubl-d->A[4]*udotm[4]-alpha[4];
			   elements[ idx_nidx_off ]  += alpha[4];
			 } else
			 {
			   elements[ idx_idx_off ] += V*csubl-alpha[4];
			   elements[ idx_nidx_off ]  += -d->A[4]*udotm[4]+alpha[4];
			 }
		     }
		 } // end z iter
	     });
   } //end face iter
>>>>>>> 37686634

} // end pragma omp parallel thread pool
oe.Rethrow();

    //setup the compressed matrix on the compute device, if available
#ifdef VIENNACL_WITH_OPENCL
    viennacl::context gpu_ctx(viennacl::OPENCL_MEMORY);
    vl_C.switch_memory_context(gpu_ctx);
    b.switch_memory_context(gpu_ctx);
#endif

    // This solves the steady-state suspension layer concentration

    // configuration of preconditioner:
    viennacl::linalg::chow_patel_tag chow_patel_ilu_config;
    chow_patel_ilu_config.sweeps(3);       //  nonlinear sweeps
    chow_patel_ilu_config.jacobi_iters(2); //  Jacobi iterations per triangular 'solve' Rx=r
    viennacl::linalg::chow_patel_ilu_precond< viennacl::compressed_matrix<vcl_scalar_type> > chow_patel_ilu(vl_C, chow_patel_ilu_config);

    // Set up convergence tolerance to have an average value for each unknown
    double suspension_gmres_tol_per_unknown = 1e-8;
    double suspension_gmres_tol = suspension_gmres_tol_per_unknown * nLayer * ntri;
    // Set max iterations and maximum Krylov dimension before restart
    size_t suspension_gmres_max_iterations = 1000;
    size_t suspension_gmres_krylov_dimension = 30;

    // compute result and copy back to CPU device (if an accelerator was used), otherwise access is slow
    viennacl::linalg::gmres_tag suspension_custom_gmres(suspension_gmres_tol,
							suspension_gmres_max_iterations,
							suspension_gmres_krylov_dimension);
    viennacl::vector<vcl_scalar_type> vl_x = viennacl::linalg::solve(vl_C, b,  suspension_custom_gmres, chow_patel_ilu);
    std::vector<vcl_scalar_type> x(vl_x.size());
    viennacl::copy(vl_x,x);

    // Log final state of the linear solve
    LOG_DEBUG << "Suspension_GMRES # of iterations: " << suspension_custom_gmres.iters();
    LOG_DEBUG << "Suspension_GMRES final residual : " << suspension_custom_gmres.error();

    /*
      Dump matrix to ASCII file
    */
//    ofstream ofile;
//    ofile.open("C.out");
//    ofile << std::setprecision(12) << vl_C;
//    ofile.close();
//
//    ofile.open("b.out");
//    ofile << std::setprecision(12) << b;
//    ofile.close();
//
//    ofile.open("x.out");
//    ofile << std::setprecision(12) << vl_x;
//    ofile.close();


// Now we have the concentration, compute the suspension flux

#pragma omp parallel for
    for (size_t i = 0; i < domain->size_faces(); i++)
    {
      oe.Run([&]
	     {
	       auto face = domain->face(i);
	       auto d = face->get_module_data<data>(ID);
	       double Qsusp = 0;
	       double hs = d->hs;

<<<<<<< HEAD
        double Qsubl=0;
        for (int z = 0; z<nLayer;++z)
        {
            double c = x[ntri * z + face->cell_local_id];
            c = c < 0 || is_nan(c) ? 0 : c; //harden against some numerical issues that occasionally come up for unknown reasons.
=======
	       double Qsubl=0;
	       for (int z = 0; z<nLayer;++z)
	       {
		   double c = x[ntri * z + face->cell_id];
		   c = c < 0 || is_nan(c) ? 0 : c; //harden against some numerical issues that occasionally come up for unknown reasons.
>>>>>>> 37686634

		   double cz = z + hs+ v_edge_height/2.; //cell center height

		   double u_z = d->u_z_susp.at(z);

		   Qsusp += c * u_z * v_edge_height; /// kg/m^3 ---->  kg/(m.s)

		   if(debug_output) (*face)["c"+std::to_string(z)]=c;

		   if(debug_output) Qsubl+=(*face)["csubl"+std::to_string(z)]* c*v_edge_height;

		   if(debug_output) d->sum_subl += (*face)["csubl"+std::to_string(z)]* global_param->dt()*c;

	       }
	       (*face)["Qsusp"_s]=Qsusp;
	       if(debug_output) (*face)["Qsubl"_s]=Qsubl;

	       (*face)["sum_subl"_s]=d->sum_subl;
	     });
    }
    oe.Rethrow();

    // Setup the matrix to be used to the solution of the gradient of the suspension flux
    // this will give us our deposition flux
    //get row buffer
    unsigned int const* A_row_buffer = viennacl::linalg::host_based::detail::extract_raw_pointer<unsigned int>(vl_A.handle1());
    unsigned int const* A_col_buffer = viennacl::linalg::host_based::detail::extract_raw_pointer<unsigned int>(vl_A.handle2());
    vcl_scalar_type*    A_elements   = viennacl::linalg::host_based::detail::extract_raw_pointer<vcl_scalar_type>(vl_A.handle());

    //zero CSR vector in vl_A
    viennacl::vector_base<vcl_scalar_type> init_temporaryA(vl_A.handle(), viennacl::compressed_matrix<vcl_scalar_type>::size_type(nnz_drift+1), 0, 1);
    // write:
    init_temporaryA = viennacl::zero_vector<vcl_scalar_type>(viennacl::compressed_matrix<vcl_scalar_type>::size_type(nnz_drift+1), viennacl::traits::context(vl_A));

    //zero fill RHS for drift
    bb.clear();

#pragma omp parallel for
    for (size_t i = 0; i < domain->size_faces(); i++)
    {
<<<<<<< HEAD
        auto face = domain->face(i);
        auto d = face->get_module_data<data>(ID);
        auto &m = d->m;

        double phi = (*face)["vw_dir"_s];
        Vector_2 v = -math::gis::bearing_to_cartesian(phi);

        //setup wind vector
        arma::vec uvw(3);
        uvw(0) = v.x(); //U_x
        uvw(1) = v.y(); //U_y
        uvw(2) = 0;

        double udotm[3];

        //edge lengths b/c 2d now
        double E[3] = {0, 0, 0};

        for (int j = 0; j < 3; ++j)
        {
            //just unit vectors as qsusp/qsalt flux has magnitude
            udotm[j] = arma::dot(uvw, m[j]);

            E[j] = face->edge_length(j);
        }

        double dx[3] = {2.0, 2.0, 2.0};

        double V = face->get_area();


        //[i][i]
        size_t i_i_off = offset(A_row_buffer[i],
                                A_row_buffer[i+1],
                                A_col_buffer, i);

        for (int j = 0; j < 3; j++)
        {

            if (d->face_neigh[j])
            {
                auto neigh = face->neighbor(j);
                auto Qtj =(*neigh)["Qsusp"_s] + (*face)["Qsusp"_s];
                auto Qsj =(*neigh)["Qsalt"_s] + (*face)["Qsalt"_s];
                double Qt = Qtj / 2.0 + Qsj / 2.0;

                dx[j] = math::gis::distance(face->center(), neigh->center());

                A_elements[i_i_off] += V + eps * E[j] / dx[j];

                //[i][neigh->cell_local_id]
                size_t i_ni_off = offset(A_row_buffer[i],
                                        A_row_buffer[i+1],
                                        A_col_buffer, neigh->cell_local_id);
                A_elements[i_ni_off] += - eps * E[j] / dx[j];
                bb[i] += - E[j] * Qt * udotm[j];

            } else
            {
                auto Qtj = 2. * (*face)["Qsusp"_s]; // const flux across, 0 -> drifts!!!
                auto Qsj = 2. * (*face)["Qsalt"_s];
                double Qt = Qtj / 2.0 + Qsj / 2.0;
                A_elements[i_i_off] += V;
                bb[i] += -E[j] * Qt * udotm[j];
            }
        }



=======
      oe.Run([&]
	     {
	       auto face = domain->face(i);
	       auto d = face->get_module_data<data>(ID);
	       auto &m = d->m;

	       double phi = (*face)["vw_dir"_s];
	       Vector_2 v = -math::gis::bearing_to_cartesian(phi);

	       //setup wind vector
	       arma::vec uvw(3);
	       uvw(0) = v.x(); //U_x
	       uvw(1) = v.y(); //U_y
	       uvw(2) = 0;

	       double udotm[3];

	       //edge lengths b/c 2d now
	       double E[3] = {0, 0, 0};

	       for (int j = 0; j < 3; ++j)
	       {
		   //just unit vectors as qsusp/qsalt flux has magnitude
		   udotm[j] = arma::dot(uvw, m[j]);

		   E[j] = face->edge_length(j);
	       }

	       double dx[3] = {2.0, 2.0, 2.0};

	       double V = face->get_area();

	       //[i][i]
	       size_t i_i_off = offset(A_row_buffer[i],
				       A_row_buffer[i+1],
				       A_col_buffer, i);

	       for (int j = 0; j < 3; j++)
	       {

		   if (d->face_neigh[j])
		   {
		       auto neigh = face->neighbor(j);
		       auto Qtj =(*neigh)["Qsusp"_s] + (*face)["Qsusp"_s];
		       auto Qsj =(*neigh)["Qsalt"_s] + (*face)["Qsalt"_s];
		       double Qt = Qtj / 2.0 + Qsj / 2.0;

		       dx[j] = math::gis::distance(face->center(), neigh->center());

		       A_elements[i_i_off] += V + eps * E[j] / dx[j];

		       //[i][neigh->cell_id]
		       size_t i_ni_off = offset(A_row_buffer[i],
						A_row_buffer[i+1],
						A_col_buffer, neigh->cell_id);
		       A_elements[i_ni_off] += - eps * E[j] / dx[j];
		       bb[i] += - E[j] * Qt * udotm[j];

		   }
		   else
		   {
		       auto Qtj = 2. * (*face)["Qsusp"_s]; // const flux across, 0 -> drifts!!!
		       auto Qsj = 2. * (*face)["Qsalt"_s];
		       double Qt = Qtj / 2.0 + Qsj / 2.0;
		       A_elements[i_i_off] += V;
		       bb[i] += -E[j] * Qt * udotm[j];
		   }
	       }
	     });
>>>>>>> 37686634
    } // end face itr
    oe.Rethrow();

//setup the compressed matrix on the compute device, if available
#ifdef VIENNACL_WITH_OPENCL
//    viennacl::context gpu_ctx(viennacl::OPENCL_MEMORY);  <--- already defined above
    vl_A.switch_memory_context(gpu_ctx);
    bb.switch_memory_context(gpu_ctx);
#endif

    // Solve the deposition flux --> how much drifting there is.

    // configuration of preconditioner:
    viennacl::linalg::chow_patel_tag deposition_flux_chow_patel_config;
    deposition_flux_chow_patel_config.sweeps(3);       //  nonlinear sweeps
    deposition_flux_chow_patel_config.jacobi_iters(2); //  Jacobi iterations per triangular 'solve' Rx=r
    viennacl::linalg::chow_patel_icc_precond< viennacl::compressed_matrix<vcl_scalar_type> > deposition_flux_chow_patel_icc(vl_A, deposition_flux_chow_patel_config);

    // Set up convergence tolerance to have an average value for each unknown
    double deposition_flux_cg_tol_per_unknown = 1e-7;
    double deposition_flux_cg_tol = deposition_flux_cg_tol_per_unknown * ntri;
    // Set max iterations and maximum Krylov dimension before restart
    size_t deposition_flux_cg_max_iterations = 500;

    // compute result and copy back to CPU device (if an accelerator was used), otherwise access is slow
    viennacl::linalg::cg_tag deposition_flux_custom_cg(deposition_flux_cg_tol,
							 deposition_flux_cg_max_iterations);

    //compute result and copy back to CPU device (if an accelerator was used), otherwise access is slow
    viennacl::vector<vcl_scalar_type> vl_dSdt = viennacl::linalg::solve(vl_A, bb, deposition_flux_custom_cg, deposition_flux_chow_patel_icc);
    // viennacl::vector<vcl_scalar_type> vl_dSdt = viennacl::linalg::solve(vl_A, bb, deposition_flux_custom_cg);
    std::vector<vcl_scalar_type> dSdt(vl_dSdt.size());
    viennacl::copy(vl_dSdt,dSdt);

    // Log final state of the linear solve
    LOG_DEBUG << "deposition_flux_CG # of iterations: " << deposition_flux_custom_cg.iters();
    LOG_DEBUG << "deposition_flux_CG final residual : " << deposition_flux_custom_cg.error();

    // take one FE integration step to get the total mass (SWE) that is eroded or deposited

#pragma omp parallel for
    for (size_t i = 0; i < domain->size_faces(); i++)
    {
      oe.Run([&]
	     {
	       auto face = domain->face(i);
	       auto d = face->get_module_data<data>(ID);

	       double qdep = is_nan(dSdt[i]) ? 0 : dSdt[i];

	       double mass = 0;

	       mass = qdep * global_param->dt();// kg/m^2*s *dt -> kg/m^2

	       (*face)["drift_mass"_s]= mass;
	       d->sum_drift += mass;

	       (*face)["sum_drift"_s]= d->sum_drift;


	     });
    }
    oe.Rethrow();
}

PBSM3D::~PBSM3D()
{

}<|MERGE_RESOLUTION|>--- conflicted
+++ resolved
@@ -178,131 +178,6 @@
 #pragma omp parallel for
     for (size_t i = 0; i < domain->size_faces(); i++)
     {
-<<<<<<< HEAD
-        auto face = domain->face(i);
-        auto d = face->make_module_data<data>(ID);
-
-        if(!face->has_vegetation() && enable_veg)
-        {
-            LOG_ERROR << "Vegetation is enabled, but no vegetation parameter was found.";
-        }
-        if(face->has_vegetation() && enable_veg)
-        {
-            d->CanopyHeight = face->veg_attribute("CanopyHeight");
-
-            //only grab LAI if we are using the R90 lambda formulation
-            if(use_R94_lambda)
-                d->LAI = face->veg_attribute("LAI");
-            else
-                d->LAI = 0;
-        } else{
-            d->CanopyHeight = 0;
-            d->LAI = 0;
-            enable_veg = false;
-        }
-
-        //pre alloc for the windpseeds
-        d->u_z_susp.resize(nLayer);
-
-        auto& m = d->m;
-        //edge unit normals
-        m[0].set_size(3);
-        m[0](0) = face->edge_unit_normal(0).x();
-        m[0](1) = face->edge_unit_normal(0).y();
-        m[0](2) = 0;
-
-        m[1].set_size(3);
-        m[1](0) = face->edge_unit_normal(1).x();
-        m[1](1) = face->edge_unit_normal(1).y();
-        m[1](2) = 0;
-
-        m[2].set_size(3);
-        m[2](0) = face->edge_unit_normal(2).x();
-        m[2](1) = face->edge_unit_normal(2).y();
-        m[2](2) = 0;
-
-        //top
-        m[3].set_size(3);
-        m[3].fill(0);
-        m[3](2) = 1;
-
-        //bottom
-        m[4].set_size(3);
-        m[4].fill(0);
-        m[4](2) = -1;
-
-        //face areas
-        for (int j = 0; j < 3; ++j)
-            d->A[j] = face->edge_length(j) * v_edge_height;
-
-        //top, bottom
-        d->A[3] = d->A[4] = face->get_area();
-
-        d->is_edge=false;
-        //which faces have neighbours? Ie, are we an edge?
-        for (int a = 0; a < 3; ++a)
-        {
-            A[i][i] = -9999;
-
-            auto neigh = face->neighbor(a);
-            if (neigh == nullptr || neigh->_is_ghost)
-            {
-                d->face_neigh[a] = false;
-                d->is_edge = true;
-            }
-            else
-            {
-                d->face_neigh[a] = true;
-
-                A[i][neigh->cell_local_id] = -9999;
-            }
-
-        }
-        if(!d->is_edge)
-        {
-            d->cell_id=n_non_edge_tri;
-            ++n_non_edge_tri;
-        }
-
-        d->sum_drift = 0;
-        d->sum_subl = 0;
-
-
-        // iterate over the vertical layers
-        for (int z = 0; z < nLayer; ++z)
-        {
-            size_t idx = ntri * z + face->cell_local_id;
-            for (int f = 0; f < 3; f++)
-            {
-                if (d->face_neigh[f])
-                {
-                    size_t nidx = ntri * z + face->neighbor(f)->cell_local_id;
-                    C[idx][idx] = -9999;
-                    C[idx][nidx] = -9999;
-                } else
-                {
-                    C[idx][idx] = -9999;
-                }
-            }
-
-            if (z == 0)
-            {
-                C[idx][idx] = -9999;
-                C[idx][ntri * (z + 1) + face->cell_local_id] = -9999;
-            } else if (z == nLayer - 1)
-            {
-                C[idx][idx] = -9999;
-                C[idx][ntri * (z - 1) + face->cell_local_id] = -9999;
-
-            }
-            else //middle layers
-            {
-                C[idx][idx] = -9999;
-                C[idx][ntri * (z + 1) + face->cell_local_id] = -9999;
-                C[idx][ntri * (z - 1) + face->cell_local_id] = -9999;
-            }
-        }
-=======
       oe.Run([&]
 	     {
 	       auto face = domain->face(i);
@@ -380,13 +255,13 @@
 		   {
 		       d->face_neigh[a] = true;
 
-		       A[i][neigh->cell_id] = -9999;
+		       A[i][neigh->cell_local_id] = -9999;
 		   }
 
 	       }
 	       if(!d->is_edge)
 	       {
-		   d->cell_id=n_non_edge_tri;
+		   d->cell_local_id=n_non_edge_tri;
 		   ++n_non_edge_tri;
 	       }
 
@@ -397,12 +272,12 @@
 	       // iterate over the vertical layers
 	       for (int z = 0; z < nLayer; ++z)
 	       {
-		   size_t idx = ntri * z + face->cell_id;
+		   size_t idx = ntri * z + face->cell_local_id;
 		   for (int f = 0; f < 3; f++)
 		   {
 		       if (d->face_neigh[f])
 		       {
-			   size_t nidx = ntri * z + face->neighbor(f)->cell_id;
+			   size_t nidx = ntri * z + face->neighbor(f)->cell_local_id;
 			   C[idx][idx] = -9999;
 			   C[idx][nidx] = -9999;
 		       }
@@ -415,23 +290,22 @@
 		   if (z == 0)
 		   {
 		       C[idx][idx] = -9999;
-		       C[idx][ntri * (z + 1) + face->cell_id] = -9999;
+		       C[idx][ntri * (z + 1) + face->cell_local_id] = -9999;
 		   }
 		   else if (z == nLayer - 1)
 		   {
 		       C[idx][idx] = -9999;
-		       C[idx][ntri * (z - 1) + face->cell_id] = -9999;
+		       C[idx][ntri * (z - 1) + face->cell_local_id] = -9999;
 
 		   }
 		   else //middle layers
 		   {
 		       C[idx][idx] = -9999;
-		       C[idx][ntri * (z + 1) + face->cell_id] = -9999;
-		       C[idx][ntri * (z - 1) + face->cell_id] = -9999;
+		       C[idx][ntri * (z + 1) + face->cell_local_id] = -9999;
+		       C[idx][ntri * (z - 1) + face->cell_local_id] = -9999;
 		   }
 	       }
 	     });
->>>>>>> 37686634
     }
     oe.Rethrow();
 
@@ -500,7 +374,7 @@
 	     {
 	       auto face = domain->face(i);
 
-	       auto id = face->cell_id;
+	       auto id = face->cell_local_id;
 	       auto d = face->get_module_data<data>(ID);
 	       auto& m = d->m;
 
@@ -536,19 +410,13 @@
 	       // 3) If blowing snow isn't happening, recalculate u* using the normal z0.
 
 
-<<<<<<< HEAD
-        auto id = face->cell_local_id;
-        auto d = face->get_module_data<data>(ID);
-        auto& m = d->m;
-=======
->>>>>>> 37686634
 
 	       // This is the lamdba from Li and Pomeroy eqn 4 that is used to include exposed vegetation w/ the z0 estimate
 	       double lambda = 0;
 
 	       d->saltation = false; // default case
 
-	       //        if (face->cell_id == 4055)
+	       //        if (face->cell_local_id == 4055)
 	       //        {
 	       //            LOG_DEBUG << "Face found";
 	       //        }
@@ -606,656 +474,6 @@
 		   }
 		 }
 
-<<<<<<< HEAD
-        d->saltation = false; // default case
-
-//        if (face->cell_local_id == 4055)
-//        {
-//            LOG_DEBUG << "Face found";
-//        }
-
-        //threshold friction velocity. Compute here as it's used below as well
-        //Pomeroy and Li, 2000
-        // Eqn 7
-        double T = (*face)["t"_s];
-        double u_star_saltation_threshold = 0.35+(1.0/150.0)*T+(1.0/8200.0)*T*T; //saltation threshold m/s
-        if(debug_output) (*face)["u*_th"_s]=u_star_saltation_threshold;
-
-        // we don't have too high of veg. Check for blowing snow
-        if(height_diff <= cutoff && swe >= min_mass_for_trans && !is_water(face))
-        {
-
-            // lambda -> 0 when height_diff ->, such as full or no veg
-            if (use_R94_lambda)
-                // LAI/2.0 suggestion from Raupach 1994 (DOI:10.1007/BF00709229) Section 3(a)
-                lambda = 0.5 * d->LAI * height_diff;
-            else
-                lambda = N * dv * height_diff; // Pomeroy formulation
-
-
-            if(debug_output) (*face)["lambda"_s]=lambda;
-
-            // Calculate the new value of z0 to take into account partially filled vegetation and the momentum sink
-            auto ustarFn = [&](double ustar) -> double {
-                // Li and Pomeroy 2000, eqn 5.
-                //This formulation has the following coeffs built in
-                // c_2 = 1.6;
-                // c_3 = 0.07519;
-                // c_4 = 0.5;
-                // g   = 9.81;
-
-                return PhysConst::kappa*uref/log(Atmosphere::Z_U_R/(0.6131702344e-2*ustar*ustar+0.5*lambda))-ustar;
-            };
-
-            try {
-                auto r = boost::math::tools::bracket_and_solve_root(ustarFn,1.0,1.0,false,tol,max_iter);
-                ustar = r.first + (r.second - r.first) / 2.0;
-
-                //This formulation has the following coeffs built in
-                // c_2 = 1.6;
-                // c_3 = 0.07519;
-                // c_4 = 0.5;
-                // g   = 9.81;
-                d->z0 = 0.6131702344e-2*ustar*ustar+.5*lambda; // pom and li 2000, eqn 4
-
-                if( ustar >= u_star_saltation_threshold)
-                    d->saltation = true;
-            }
-            catch (...) {
-                // Didn't converge
-
-            }
-        }
-
-        if(! d->saltation)
-        {
-            if( height_diff > cutoff) // lots of veg exposed
-            {
-                d->z0 = 0.12 * height_diff;
-            }
-            else
-            {
-                d->z0 = Snow::Z0_SNOW;
-            }
-
-            ustar = std::max(0.01,PhysConst::kappa*uref/log(Atmosphere::Z_U_R/d->z0));
-        }
-
-
-        //sanity checks
-        d->z0 = std::max(Snow::Z0_SNOW,d->z0);
-        ustar = std::max(0.01,ustar);
-        if(debug_output) (*face)["ustar"_s]=ustar;
-        if(debug_output) (*face)["z0"_s]=d->z0;
-
-
-        //depth of saltation layer
-        double hs = 0;
-        if(d->saltation)
-            hs = 0.08436*pow(ustar,1.27); //pomeroy
-
-        d->hs = hs;
-        if(debug_output) (*face)["hs"_s]=hs;
-        if(debug_output) (*face)["is_drifting"_s]=0;
-        if(debug_output) (*face)["Qsusp_pbsm"_s]=0; //for santiy checks against pbsm
-
-
-        double Qsalt = 0;
-        double c_salt = 0;
-        double t = (*face)["t"_s]+273.15;
-
-        // Check if we can blow snow in this triagnle
-        // Are we above saltation threshold?
-        // Do we have enough mass in this triangle?
-        // Has saltation been disabled because there is too much veg?
-        if(d->saltation)
-        {
-
-            double rho_f =  mio::Atmosphere::stdDryAirDensity(face->get_z(),t); // air density kg/m^3, comment in mio is wrong.1.225;
-
-            if(debug_output) (*face)["blowingsnow_probability"_s]=0; // default to 0%
-
-
-            if(debug_output)
-            {
-                double pbsm_qsusp = pow(u10,4.13)/674100.0;
-                (*face)["Qsusp_pbsm"_s]=pbsm_qsusp;
-            }
-
-            if(debug_output) (*face)["is_drifting"_s]=1;
-
-            //Pomeroy and Li 2000, eqn 8
-            double Beta =  202.0; //170.0;
-            double m = 0.16;
-
-            // tau_n_ratio = ustar_n^2 / ustar^2 from MacDonald 2009 eq 3;
-            // we need (ustar_n / ustar)^2 which the original derivation gives
-            // so this is is correctly squared
-            double tau_n_ratio = (m*Beta*lambda) / (1.0 + m* Beta*lambda);
-
-
-            if(debug_output) (*face)["tau_n_ratio"_s]=tau_n_ratio;
-
-            //Pomeroy 1992, eqn 12, see note above for ustar_n calc, but ustar_n is correctly squared already
-            c_salt = rho_f / (3.29 * ustar) * (1.0 - tau_n_ratio -  (u_star_saltation_threshold*u_star_saltation_threshold) / (ustar * ustar));
-
-            // occasionally happens to happen at low wind speeds where the parameterization breaks.
-            // hasn't happened since changed this to the threshold velocity though...
-            if(c_salt < 0 || std::isnan(c_salt))
-            {
-                c_salt = 0;
-                d->saltation = false;
-            }
-
-            if(debug_output) (*face)["c_salt_fetch_big"_s]= c_salt;
-
-
-            //exp decay of Liston, eq 10
-            //95% of max saltation occurs at fetch = 500m
-            //Liston, G., & Sturm, M. (1998). A snow-transport model for complex terrain. Journal of Glaciology.
-            if(use_exp_fetch && fetch < 500)
-            {
-                double fetch_ref = 500;
-                double mu = 3.0;
-                c_salt *= 1.0-exp(-mu * fetch/fetch_ref);
-            }
-            else if(use_tanh_fetch && fetch <= 300.) // use Pomeroy & Male 1986 tanh fetch
-            {
-                double fetch_ref = 300;
-                double Lc = 0.5*tanh(0.1333333333e-1*fetch_ref-2.0)+0.5;
-
-                c_salt *= Lc;
-            }
-            else if(use_PomLi_probability) // Pomeroy and Li 2000 upscaled probability
-            {
-                // Essery, Li, and Pomeroy 1999
-                //Probability of blowing snow
-                double A = (*face)["p_snow_hours"_s]; // hours since last snowfall
-                double u_mean = 11.2 + 0.365*T + 0.00706*T*T+0.9*log(A); // eqn 10  T -> air temp, degC
-                double delta = 0.145*T + 0.00196*T*T+4.3;  //eqn 11
-                double Pu10 = 1.0/(1.0 + exp( (sqrt(M_PI)* (u_mean - u10 )) / delta )); //eqn 12
-                (*face)["blowingsnow_probability"_s]=Pu10;
-
-                //decrease the saltation by the probability amount
-                c_salt *= Pu10;
-            }
-            // wind speed in the saltation layer Pomeroy and Gray 1990
-            double uhs = 2.8 * u_star_saltation_threshold; //eqn 7
-
-            // kg/(m*s)
-            Qsalt =  c_salt * uhs * hs; //integrate over the depth of the saltation layer, kg/(m*s)
-
-            // (*face)["saltation_mass"_s]=c_salt*hs * face->get_area();
-
-            //calculate the surface integral of Qsalt, and ensure we aren't saltating more mass than what exists
-            //in the triangle. I
-//            double salt=0;
-//            double udotm[3];
-//            double A = face->get_area();
-//            double E[3];
-//            for(int j=0; j<3; ++j)
-//            {
-//                E[j]=face->edge_length(j);
-//                udotm[j] = arma::dot(uvw, m[j]);
-//                salt += -.5000000000*E[j]*Qsalt*udotm[j]/A;
-//            }
-//
-//            //https://www.wolframalpha.com/input/?i=(m*(kg%2Fm%5E3*(m%2Fs)*m)%2Fm%5E2)*s
-//            salt = std::fabs(salt) *  global_param->dt(); // ->kg/m^2
-//
-            // (*face)["salt_limit"_s]=salt;
-//
-//            //Figure out the max we can transport, ie total mass in cell
-//            if( limit_mass && salt > swe) // could we move more than the total mass in the cell during this timestep?
-//            {
-//
-//                //back out what the max conc should be based on our swe
-//                //units: ((kg/m^2)*m^2)/( s*m*(m/s)*m ) -> kg/m^3
-//                c_salt = -2.*swe*A/(uhs*hs*(E[0]*udotm[0]+E[1]*udotm[1]+E[2]*udotm[2]));
-//
-//                Qsalt = c_salt * uhs * hs;
-//                if(is_nan(c_salt)) //shoouldn't happen but....
-//                {
-//                    c_salt = 0;
-//                    Qsalt = 0;
-//                }
-//
-//
-////                LOG_DEBUG << "More saltation than snow, limiting conc to " << c_salt << " triangle="<<i;
-////                LOG_DEBUG << "Avail mass = " << swe << ", would have salted =  " << salt;
-//            }
-        }
-
-        // can use for point scale plume testing.
-//
-//        if (i != 7105 )
-//        {
-//            Qsalt = 0;
-//            c_salt = 0;
-//        }
-
-
-        if(debug_output) (*face)["csalt"_s]= c_salt;
-
-        (*face)["Qsalt"_s]= Qsalt;
-
-       double rh = (*face)["rh"_s]/100.;
-       double es = mio::Atmosphere::saturatedVapourPressure(t);
-       double ea = rh * es / 1000.; // ea needs to be in kpa
-
-       double v = 1.88e-5; //kinematic viscosity of air, below eqn 13 in Pomeroy 1993
-
-        // iterate over the vertical layers
-        for (int z = 0; z < nLayer; ++z)
-        {
-            //height in the suspension layer, floats above the snow surface
-            double cz = z + hs + v_edge_height/2.; //cell center height
-
-            //compute new U_z at this height in the suspension layer
-            double u_z = 0;
-
-            // the suspension layer discretization 'floats' on top of the snow surface
-            // so height_diff = d->CanopyHeight - snowdepth
-            // which is looking to see if cz is within this part of the canopy
-            if (d->saltation && cz <  height_diff)
-            {
-                // saltating so used the z0 with veg, but we are in the canopy so use the saltation vel
-
-                // wind speed in the saltation layer Pomeroy and Gray 1990
-                u_z = 2.8 * u_star_saltation_threshold; //eqn 7
-            }
-            else if(cz <  height_diff)
-            {
-                //we/re in a canopy, but not saltating, just do nothing
-                u_z = 0.01; // essentially do nothing when we are in sub canopy
-
-//                // LAI used as attenuation coefficient introduced by Inoue (1963) and increases with canopy density
-//                double LAI = std::max(0.01,face->veg_attribute("LAI"));
-//                //bring wind down to canopy top
-//                double u_cantop = std::max(0.01, Atmosphere::log_scale_wind(uref, Atmosphere::Z_U_R, d->CanopyHeight, 0 , d->z0));
-//
-//                u_z = Atmosphere::exp_scale_wind(u_cantop, d->CanopyHeight, cz, LAI);
-            } else
-            {
-                u_z= std::max(0.01, Atmosphere::log_scale_wind(uref, Atmosphere::Z_U_R, cz, snow_depth , d->z0));
-            }
-
-            d->u_z_susp.at(z) = u_z;
-
-            //calculate dm/dt from
-            // equation 13 from Pomeroy and Li 2000
-            // To do so, use equations 12 - 16 in Pomeroy et al 2000
-            //Pomeroy, J. W., and L. Li (2000), Prairie and arctic areal snow cover mass balance using a blowing snow model, J. Geophys. Res., 105(D21), 26619–26634, doi:10.1029/2000JD900149. [online] Available from: http://www.agu.org/pubs/crossref/2000/2000JD900149.shtml
-
-            //these are from
-            // Pomeroy, J. W., D. M. Gray, and P. G. Landine (1993), The prairie blowing snow model: characteristics, validation, operation, J. Hydrol., 144(1–4), 165–192.
-
-            // eqn 18, mean particle radius
-            // This is 'r_r' in Pomeroy and Gray 1995, eqn 50
-            double rm = 4.6e-5 * pow(cz,-0.258);
-            if(debug_output) (*face)["rm"+std::to_string(z)]= rm;
-
-            //calculate mean mass, eqn 23, 24 in Pomeroy 1993 (PBSM)
-            // 52, 53 P&G 1995
-            double mm_alpha = 4.08 + 12.6*cz; //24
-            double mm = 4./3. * M_PI * rho_p * rm*rm*rm *(1.0 + 3.0/mm_alpha + 2./(mm_alpha*mm_alpha)); //mean mass, eqn 23
-
-            // mean radius of mean mass particle
-            double r_z = pow((3.0 * mm) / (4*M_PI*rho_p),0.33); // 50 in p&g 1995
-            if(debug_output) (*face)["mm"_s]=mm;
-
-
-            double xrz = 0.005 * pow(u_z,1.36);  //eqn 16
-
-            double omega = settling_velocity;; // Settling velocity
-            if(! do_fixed_settling)
-            {
-               omega = 1.1e7 * pow(r_z,1.8); //eqn 15 settling velocity
-            }
-    
-            if(debug_output) (*face)["settling_velocity"+std::to_string(z)]= omega;
-            double Vr = omega + 3.0*xrz*cos(M_PI/4.0); //eqn 14
-
-            double v = 1.88e-5; //kinematic viscosity of air, below eqn 13 in Pomeroy 1993
-            double Re = 2.0*rm*Vr / v; //eqn 13
-
-            double Nu, Sh;
-            Nu = Sh = 1.79 + 0.606 * pow(Re,0.5); //eqn 12
-
-            //define above, T is in C, t is in K
-
-            // (A.6)
-            double D = 2.06e-5 * pow(t/273.15,1.75); //diffusivity of water vapour in air, t in K, eqn A-7 in Liston 1998 or Harder 2013 A.6
-
-            // (A.9)
-            double lambda_t = 0.000063 * t + 0.00673; //  thermal conductivity, user Harder 2013 A.9, Pomeroy's is off by an order of magnitude, this matches this https://www.engineeringtoolbox.com/air-properties-d_156.html
-
-            // Standard constant value, e.g.,
-            // https://link.springer.com/referenceworkentry/10.1007%2F978-90-481-2642-2_329
-            double L = 2.38e6; // Latent heat of sublimation, J/kg
-
-            double dmdtz = 0;
-
-            // use Pomeroy and Li 2000 iterative sol'n for Schmidt's equation
-            if(iterative_subl)
-            {
-                /*
-                 * The *1000 and /1000 are important unit conversions. Doesn't quite match the harder paper, but Phil assures me it is correct.
-                 */
-                double mw = 0.01801528 * 1000.0; //[kg/mol]  ---> g/mol
-                double R = 8.31441 / 1000.0; // [J mol-1 K-1]
-
-                double rho = (mw * ea) / (R * t);
-
-                //use Harder 2013 (A.5) Formulation, but Pa formulation for e
-                auto fx = [=](double Ti)
-                {
-                    return boost::math::make_tuple(
-                            T + D * L * (rho / (1000.0) -
-                                         .611 * mw * exp(17.3 * Ti / (237.3 + Ti)) / (R * (Ti + 273.15) * (1000.0))) /
-                                lambda_t - Ti,
-                            D * L * (-0.6110000000e-3 * mw * (17.3 / (237.3 + Ti) - 17.3 * Ti / pow(237.3 + Ti, 2)) *
-                                     exp(17.3 * Ti / (237.3 + Ti)) / (R * (Ti + 273.15)) +
-                                     0.6110000000e-3 * mw * exp(17.3 * Ti / (237.3 + Ti)) / (R * pow(Ti + 273.15, 2))) /
-                            lambda_t - 1);
-                };
-
-
-                double guess = T;
-                double min = -50;
-                double max = 0;
-                int digits = 6;
-
-                double Ti = boost::math::tools::newton_raphson_iterate(fx, guess, min, max, digits);
-                double Ts = Ti + 273.15; //dmdtz expects in K
-
-                //now use equation 13 with our solved Ts to compute dm/dt(z)
-                dmdtz =
-                        2.0 * M_PI * rm * lambda_t / L * Nu * (Ts - (t + 273.15));  //eqn 13 in Pomeroy and Li 2000
-
-            }
-            else // Use PBSM. Eqn 11 Pomeroy, Gray, Ladine, 1993  "﻿The prairie blowing snow model: characteristics, validation, operation"
-            {
-                double M = 18.01; // molecular weight of water kg kmol-1
-                double R = 8313; // universal fas constant J mol-1 K-1
-
-                double sigma = (rh - 1.0)*(1.019+0.027*log(cz)); //undersaturation, Pomeroy and Li 2000, eqn 14
-
-                double rho = (M * ea) / (R * t); //saturation vapour density at t
-                // radiative energy absorebed by the particle -- take from CRHM's PBSM implimentation
-                double Qr = 0.9 * M_PI * sqrt(rm) * 120.0; // 120.0 = PBSM_constants::Qstar (Solar Radiation Input), no idea where 0.9 comes from
-
-                // eqn 11 in PGL 1993
-                dmdtz = Sh*rho*D*(6.283185308*Nu*R*rm*sigma*t*t*lambda_t-L*M*Qr+Qr*R*t)/(D*L*Sh*(L*M-R*t)*rho+lambda_t*t*t*Nu*R);
-            }
-            if (debug_output) (*face)["dm/dt"_s]= dmdtz;
-
-            if(debug_output) (*face)["mm"_s]=mm;
-            double csubl = dmdtz/mm; //EQN 21 POMEROY 1993 (PBSM)
-
-            if(debug_output) (*face)["csubl"+std::to_string(z)]=dmdtz;
-
-
-            //eddy diffusivity (m^2/s)
-            // 0,1,2 will all be K = 0, as no horizontal diffusion process
-            double K[5] = {0, 0, 0, 0, 0};
-
-            // holds A_ * K_ / h_
-            // _0 -> _2 are the horizontal sides
-            // _3 -> is the top of the prism
-            // _4 -> is the bottom the prism
-            double alpha[5] = {0, 0, 0, 0, 0};
-
-            //compute alpha and K for edges
-            if(do_lateral_diff)
-            {
-                for (int a = 0; a < 3; ++a)
-                {
-                    auto neigh = face->neighbor(a);
-                    alpha[a] = d->A[a];
-
-//                    //if we have a neighbour, use the distance
-//                    if (neigh != nullptr)
-//                    {
-//                        alpha[a] /= math::gis::distance(face->center(), neigh->center());
-//
-//                    } else
-//                    {
-//                        //otherwise assume 2x the distance from the center of face to one of it's vertexes, so ghost triangle is approx the same size
-//                        alpha[a] /= 5.0 * math::gis::distance(face->center(), face->vertex(0)->point());
-//
-//                    }
-
-                    //do just very low horz diffusion for numerics
-                     K[a] =  0.00001;    //PhysConst::kappa * cz * ustar;// std::max(ustar * l, PhysConst::kappa * 2. * ustar);
-                    alpha[a] *= K[a];
-                }
-            }
-            //Li and Pomeroy 2000
-            double l = PhysConst::kappa*(cz+d->z0)*l__max/(PhysConst::kappa*(cz+d->z0)+l__max);
-            if(debug_output) (*face)["l"_s]=l;
-
-            double w = omega; //settling_velocity;
-            if(debug_output) (*face)["w"_s]=w;
-
-            double diffusion_coeff = snow_diffusion_const; //snow_diffusion_const is a shared param so need a seperate copy here we can overwrite
-            if (rouault_diffusion_coeff)
-            {
-                double c2 = 1.0;
-                double dc = 1.0 / (1.0 + (c2 * w * w) / (1.56 * ustar * ustar));
-                diffusion_coeff = dc;     //nope, snow_diffusion_const is shared, use a new
-            }
-            if(debug_output) (*face)["Km_coeff"_s]= diffusion_coeff;
-
-             //snow_diffusion_const is pretty much a calibration constant. At 1 it seems to over predict transports.
-             // with pomeroy fall velocity, 0.3 gives good agreement w/ published Qsusp values. Low value compensates for low fall velocity
-             K[3] = K[4] = diffusion_coeff * ustar * l;
-
-//            K[3] = K[4] = snow_diffusion_const * PhysConst::kappa * cz * ustar;// std::max(ustar * l, PhysConst::kappa * cz * ustar);
-
-            if(debug_output) (*face)["K"+std::to_string(z)]= K[3];
-            //top
-            alpha[3] = d->A[3] * K[3] / v_edge_height;
-            //bottom
-            alpha[4] = d->A[4] * K[4] / v_edge_height;
-
-
-            double phi = (*face)["vw_dir"_s]; //wind direction
-            Vector_2 vwind = -math::gis::bearing_to_cartesian(phi);
-
-            //setup wind vector
-            arma::vec uvw(3);
-            uvw(0) = vwind.x(); //U_x
-            uvw(1) = vwind.y(); //U_y
-            uvw(2) = 0;
-
-            // above we have just the direction so it's unit vector. scale it to have the same magnitude as u_z
-            uvw *= u_z / arma::norm(uvw, 2);
-
-            // now we can add in the settling_velocity
-            uvw(2) = -w;
-
-            if(debug_output) (*face)["u_z"+ std::to_string(z)]=u_z;
-
-            //negate as direction it's blowing instead of where it is from!!
-            Vector_3 v3(-uvw(0),-uvw(1), uvw(2));
-            if(debug_output) face->set_face_vector("uvw"+std::to_string(z),v3);
-
-            //holds wind velocity dot face normal
-            double udotm[5];
-            for (int j = 0; j < 5; ++j)
-            {
-                udotm[j] = arma::dot(uvw, m[j]);
-            }
-            //lateral
-            size_t idx = ntri*z + face->cell_local_id;
-
-            //[idx][idx]
-            size_t idx_idx_off = offset(row_buffer[idx],
-                                row_buffer[idx+1],
-                                col_buffer, idx);
-            b[idx] = 0;
-            double V = face->get_area()  * v_edge_height;
-
-            //the sink term is added on for each edge check, which isn't right and ends up double counting it
-            //so / by 5 for csubl and V so it's not 5x counted.
-            csubl /= 5.0;
-            V/=5.0;
-            if(debug_output) (*face)["csubl"+std::to_string(z)]=csubl;
-            if(!do_sublimation)
-            {
-                csubl = 0.0;
-            }
-
-            for(int f = 0; f < 3; f++)
-            {
-                if(udotm[f] > 0)
-                {
-
-                    if (d->face_neigh[f])
-                    {
-                        size_t nidx = ntri * z + face->neighbor(f)->cell_local_id;
-
-                        elements[ idx_idx_off ] += V*csubl-d->A[f]*udotm[f]-alpha[f];
-
-                        size_t idx_nidx_off = offset(row_buffer[idx],
-                                            row_buffer[idx+1],
-                                            col_buffer, nidx);
-
-                        elements[ idx_nidx_off ] += alpha[f];
-
-                    }
-                    else  //missing neighbour case
-                    {
-                        //no mass in
-//                        elements[ idx_idx_off ] += V*csubl-d->A[f]*udotm[f]-alpha[f];
-
-                        //allow mass into the domain from ghost cell
-                        elements[ idx_idx_off ] += -0.1e-1*alpha[f]-1.*d->A[f]*udotm[f]+csubl*V;
-
-                    }
-                } else
-                {
-                    if (d->face_neigh[f])
-                    {
-                        size_t nidx = ntri * z + face->neighbor(f)->cell_local_id;
-
-                        size_t idx_nidx_off = offset(row_buffer[idx],
-                                                     row_buffer[idx+1],
-                                                     col_buffer, nidx);
-
-                        elements[ idx_idx_off ] +=V*csubl-alpha[f];
-                        elements[ idx_nidx_off ]  += -d->A[f]*udotm[f]+alpha[f];
-                    }
-                    else
-                    {
-                        //No mass in
-//                        elements[ idx_idx_off ] += V*csubl-alpha[f];
-
-                        //allow mass in
-                        elements[ idx_idx_off ] += -0.1e-1*alpha[f]-.99*d->A[f]*udotm[f]+csubl*V;
-
-                    }
-                }
-            }
-
-
-            //vertical layers
-            if (z == 0)
-            {
-
-                double alpha4 = d->A[4] * K[4] / (hs/2.0 + v_edge_height/2.0);
-
-                //bottom face, no advection
-//                vl_C(idx,idx) += V*csubl-alpha4;
-//                b[idx] += -alpha4*c_salt;
-
-                //includes advection term
-                elements[ idx_idx_off ] += V*csubl-d->A[4]*udotm[4]-alpha4;
-
-                b[idx] += -alpha4*c_salt;
-
-                //ntri * (z + 1) + face->cell_local_id
-                size_t idx_nidx_off = offset(row_buffer[idx],
-                                             row_buffer[idx+1],
-                                             col_buffer, ntri * (z + 1) + face->cell_local_id);
-
-                if (udotm[3] > 0)
-                {
-                    elements[ idx_idx_off ] += V*csubl-d->A[3]*udotm[3]-alpha[3];
-                    elements[ idx_nidx_off ] += alpha[3];
-                } else
-                {
-                    elements[ idx_idx_off ] += V*csubl-alpha[3];
-                    elements[ idx_nidx_off ] += -d->A[3]*udotm[3]+alpha[3];
-                }
-            } else if (z == nLayer - 1)// top z layer
-            {
-                //(kg/m^2/s)/(m/s)  ---->  kg/m^3
-                double cprecip = 0;//(*face)["p_snow"_s]/global_param->dt()/w;
-
-                // (*face)["p_snow"_s]=0;
-                // (*face)["p"_s]=0;
-
-                if (udotm[3] > 0)
-                {
-                    elements[ idx_idx_off ] += V*csubl-d->A[3]*udotm[3]-alpha[3];
-                    b[idx] += -alpha[3] * cprecip;
-                } else
-                {
-                    elements[ idx_idx_off ] += V*csubl-alpha[3];
-                    b[idx] += d->A[3]*cprecip*udotm[3] - alpha[3] * cprecip;
-                }
-
-                //ntri * (z - 1) + face->cell_local_id
-                size_t idx_nidx_off = offset(row_buffer[idx],
-                                             row_buffer[idx+1],
-                                             col_buffer, ntri * (z - 1) + face->cell_local_id);
-                if (udotm[4] > 0)
-                {
-                    elements[ idx_idx_off ] += V*csubl-d->A[4]*udotm[4]-alpha[4];
-                    elements[ idx_nidx_off ] += alpha[4];
-
-                } else
-                {
-                    elements[ idx_idx_off ] += V*csubl-alpha[4];
-                    elements[ idx_nidx_off ] += -d->A[4]*udotm[4]+alpha[4];
-                }
-
-
-            } else //middle layers
-            {
-                //ntri * (z + 1) + face->cell_local_id
-                size_t idx_nidx_off = offset(row_buffer[idx],
-                                             row_buffer[idx+1],
-                                             col_buffer, ntri * (z + 1) + face->cell_local_id);
-
-                if (udotm[3] > 0)
-                {
-                    elements[ idx_idx_off ] += V*csubl-d->A[3]*udotm[3]-alpha[3];
-                    elements[ idx_nidx_off ] += alpha[3];
-                } else
-                {
-                    elements[ idx_idx_off ] += V*csubl-alpha[3];
-                    elements[ idx_nidx_off ] += -d->A[3]*udotm[3]+alpha[3];
-                }
-
-                idx_nidx_off = offset(row_buffer[idx],
-                                      row_buffer[idx+1],
-                                      col_buffer, ntri * (z - 1) + face->cell_local_id);
-                if (udotm[4] > 0)
-                {
-                    elements[ idx_idx_off ] += V*csubl-d->A[4]*udotm[4]-alpha[4];
-                    elements[ idx_nidx_off ]  += alpha[4];
-                } else
-                {
-                    elements[ idx_idx_off ] += V*csubl-alpha[4];
-                    elements[ idx_nidx_off ]  += -d->A[4]*udotm[4]+alpha[4];
-                }
-            }
-        } // end z iter
-    } //end face iter
-=======
 	       if(! d->saltation)
 		 {
 		   if( height_diff > cutoff) // lots of veg exposed
@@ -1677,7 +895,7 @@
 		       udotm[j] = arma::dot(uvw, m[j]);
 		     }
 		   //lateral
-		   size_t idx = ntri*z + face->cell_id;
+		   size_t idx = ntri*z + face->cell_local_id;
 
 		   //[idx][idx]
 		   size_t idx_idx_off = offset(row_buffer[idx],
@@ -1703,7 +921,7 @@
 
 			   if (d->face_neigh[f])
 			     {
-			       size_t nidx = ntri * z + face->neighbor(f)->cell_id;
+			       size_t nidx = ntri * z + face->neighbor(f)->cell_local_id;
 
 			       elements[ idx_idx_off ] += V*csubl-d->A[f]*udotm[f]-alpha[f];
 
@@ -1727,7 +945,7 @@
 			 {
 			   if (d->face_neigh[f])
 			     {
-			       size_t nidx = ntri * z + face->neighbor(f)->cell_id;
+			       size_t nidx = ntri * z + face->neighbor(f)->cell_local_id;
 
 			       size_t idx_nidx_off = offset(row_buffer[idx],
 							    row_buffer[idx+1],
@@ -1764,10 +982,10 @@
 
 		       b[idx] += -alpha4*c_salt;
 
-		       //ntri * (z + 1) + face->cell_id
+		       //ntri * (z + 1) + face->cell_local_id
 		       size_t idx_nidx_off = offset(row_buffer[idx],
 						    row_buffer[idx+1],
-						    col_buffer, ntri * (z + 1) + face->cell_id);
+						    col_buffer, ntri * (z + 1) + face->cell_local_id);
 
 		       if (udotm[3] > 0)
 			 {
@@ -1796,10 +1014,10 @@
 			   b[idx] += d->A[3]*cprecip*udotm[3] - alpha[3] * cprecip;
 			 }
 
-		       //ntri * (z - 1) + face->cell_id
+		       //ntri * (z - 1) + face->cell_local_id
 		       size_t idx_nidx_off = offset(row_buffer[idx],
 						    row_buffer[idx+1],
-						    col_buffer, ntri * (z - 1) + face->cell_id);
+						    col_buffer, ntri * (z - 1) + face->cell_local_id);
 		       if (udotm[4] > 0)
 			 {
 			   elements[ idx_idx_off ] += V*csubl-d->A[4]*udotm[4]-alpha[4];
@@ -1814,10 +1032,10 @@
 
 		     } else //middle layers
 		     {
-		       //ntri * (z + 1) + face->cell_id
+		       //ntri * (z + 1) + face->cell_local_id
 		       size_t idx_nidx_off = offset(row_buffer[idx],
 						    row_buffer[idx+1],
-						    col_buffer, ntri * (z + 1) + face->cell_id);
+						    col_buffer, ntri * (z + 1) + face->cell_local_id);
 
 		       if (udotm[3] > 0)
 			 {
@@ -1831,7 +1049,7 @@
 
 		       idx_nidx_off = offset(row_buffer[idx],
 					     row_buffer[idx+1],
-					     col_buffer, ntri * (z - 1) + face->cell_id);
+					     col_buffer, ntri * (z - 1) + face->cell_local_id);
 		       if (udotm[4] > 0)
 			 {
 			   elements[ idx_idx_off ] += V*csubl-d->A[4]*udotm[4]-alpha[4];
@@ -1845,7 +1063,6 @@
 		 } // end z iter
 	     });
    } //end face iter
->>>>>>> 37686634
 
 } // end pragma omp parallel thread pool
 oe.Rethrow();
@@ -1913,19 +1130,11 @@
 	       double Qsusp = 0;
 	       double hs = d->hs;
 
-<<<<<<< HEAD
-        double Qsubl=0;
-        for (int z = 0; z<nLayer;++z)
-        {
-            double c = x[ntri * z + face->cell_local_id];
-            c = c < 0 || is_nan(c) ? 0 : c; //harden against some numerical issues that occasionally come up for unknown reasons.
-=======
 	       double Qsubl=0;
 	       for (int z = 0; z<nLayer;++z)
 	       {
-		   double c = x[ntri * z + face->cell_id];
+		   double c = x[ntri * z + face->cell_local_id];
 		   c = c < 0 || is_nan(c) ? 0 : c; //harden against some numerical issues that occasionally come up for unknown reasons.
->>>>>>> 37686634
 
 		   double cz = z + hs+ v_edge_height/2.; //cell center height
 
@@ -1966,77 +1175,6 @@
 #pragma omp parallel for
     for (size_t i = 0; i < domain->size_faces(); i++)
     {
-<<<<<<< HEAD
-        auto face = domain->face(i);
-        auto d = face->get_module_data<data>(ID);
-        auto &m = d->m;
-
-        double phi = (*face)["vw_dir"_s];
-        Vector_2 v = -math::gis::bearing_to_cartesian(phi);
-
-        //setup wind vector
-        arma::vec uvw(3);
-        uvw(0) = v.x(); //U_x
-        uvw(1) = v.y(); //U_y
-        uvw(2) = 0;
-
-        double udotm[3];
-
-        //edge lengths b/c 2d now
-        double E[3] = {0, 0, 0};
-
-        for (int j = 0; j < 3; ++j)
-        {
-            //just unit vectors as qsusp/qsalt flux has magnitude
-            udotm[j] = arma::dot(uvw, m[j]);
-
-            E[j] = face->edge_length(j);
-        }
-
-        double dx[3] = {2.0, 2.0, 2.0};
-
-        double V = face->get_area();
-
-
-        //[i][i]
-        size_t i_i_off = offset(A_row_buffer[i],
-                                A_row_buffer[i+1],
-                                A_col_buffer, i);
-
-        for (int j = 0; j < 3; j++)
-        {
-
-            if (d->face_neigh[j])
-            {
-                auto neigh = face->neighbor(j);
-                auto Qtj =(*neigh)["Qsusp"_s] + (*face)["Qsusp"_s];
-                auto Qsj =(*neigh)["Qsalt"_s] + (*face)["Qsalt"_s];
-                double Qt = Qtj / 2.0 + Qsj / 2.0;
-
-                dx[j] = math::gis::distance(face->center(), neigh->center());
-
-                A_elements[i_i_off] += V + eps * E[j] / dx[j];
-
-                //[i][neigh->cell_local_id]
-                size_t i_ni_off = offset(A_row_buffer[i],
-                                        A_row_buffer[i+1],
-                                        A_col_buffer, neigh->cell_local_id);
-                A_elements[i_ni_off] += - eps * E[j] / dx[j];
-                bb[i] += - E[j] * Qt * udotm[j];
-
-            } else
-            {
-                auto Qtj = 2. * (*face)["Qsusp"_s]; // const flux across, 0 -> drifts!!!
-                auto Qsj = 2. * (*face)["Qsalt"_s];
-                double Qt = Qtj / 2.0 + Qsj / 2.0;
-                A_elements[i_i_off] += V;
-                bb[i] += -E[j] * Qt * udotm[j];
-            }
-        }
-
-
-
-=======
       oe.Run([&]
 	     {
 	       auto face = domain->face(i);
@@ -2088,10 +1226,10 @@
 
 		       A_elements[i_i_off] += V + eps * E[j] / dx[j];
 
-		       //[i][neigh->cell_id]
+		       //[i][neigh->cell_local_id]
 		       size_t i_ni_off = offset(A_row_buffer[i],
 						A_row_buffer[i+1],
-						A_col_buffer, neigh->cell_id);
+						A_col_buffer, neigh->cell_local_id);
 		       A_elements[i_ni_off] += - eps * E[j] / dx[j];
 		       bb[i] += - E[j] * Qt * udotm[j];
 
@@ -2106,7 +1244,6 @@
 		   }
 	       }
 	     });
->>>>>>> 37686634
     } // end face itr
     oe.Rethrow();
 
