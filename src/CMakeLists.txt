--- conflicted
+++ resolved
@@ -43,11 +43,8 @@
 		modules/interp_met/kunkel_rh.cpp
 		modules/interp_met/rh_from_obs.cpp
 		modules/interp_met/Longwave_from_obs.cpp
-<<<<<<< HEAD
 		modules/constants/Atmosphere.cpp
                 modules/interp_met/Longwave_from_obs.cpp
-=======
->>>>>>> fc449906
 		modules/interp_met/Dist_tlapse.cpp
 
 		modules/point_mode.cpp
