cmake_minimum_required (VERSION 2.8)

project (CHMprj)

#http://stackoverflow.com/questions/31561309/cmake-warnings-under-os-x-macosx-rpath-is-not-specified-for-the-following-targe
#https://cmake.org/cmake/help/v3.0/policy/CMP0042.html
set(CMAKE_MACOSX_RPATH 1)

# The version number.
set (CHM_VERSION_MAJOR 0)
set (CHM_VERSION_MINOR 1)


# Options. Turn on with 'cmake -Dmyvarname=ON'.
option(USE_OMP "Enable OpenMP"  ON )
option(PV_FILTER "Build Paraview time filter"  OFF )
option(test "Build all tests."  ON ) # Makes boolean 'test' available.
option(MATLAB "Enable Matlab linkage"  OFF )

#meteoio plugins
SET(PLUGIN_A3DIO ON CACHE BOOL "Compilation A3DIO ON or OFF")
SET(PLUGIN_ALPUG ON CACHE BOOL "Compilation ALPUG ON or OFF")
SET(PLUGIN_ARCIO ON CACHE BOOL "Compilation ARCIO ON or OFF")
SET(PLUGIN_ARPSIO ON CACHE BOOL "Compilation ARPSIO ON or OFF")
SET(PLUGIN_BORMAIO OFF CACHE BOOL "Compilation BORMAIO ON or OFF")
SET(PLUGIN_CNRMIO OFF CACHE BOOL "Compilation CNRMIO ON or OFF")
SET(PLUGIN_COSMOXMLIO OFF CACHE BOOL "Compilation COSMOXMLIO ON or OFF")
SET(PLUGIN_GEOTOPIO ON CACHE BOOL "Compilation GEOTOPIO ON or OFF")
SET(PLUGIN_GRASSIO ON CACHE BOOL "Compilation GRASSIO ON or OFF")
SET(PLUGIN_GRIBIO OFF CACHE BOOL "Compilation GRIBIO ON or OFF")
SET(PLUGIN_GSNIO OFF CACHE BOOL "Compilation GSNIO ON or OFF")
SET(PLUGIN_IMISIO OFF CACHE BOOL "Compilation IMISIO ON or OFF")
SET(PLUGIN_NETCDFIO OFF CACHE BOOL "Compilation NETCDFIO ON or OFF")
SET(PLUGIN_PGMIO ON CACHE BOOL "Compilation PGMIO ON or OFF")
SET(PLUGIN_PNGIO OFF CACHE BOOL "Compilation PNGIO ON or OFF")
SET(PLUGIN_PSQLIO OFF CACHE BOOL "Compilation PSQLIO ON or OFF")
SET(PLUGIN_SMETIO ON CACHE BOOL "Compilation SMETIO ON or OFF")
SET(PLUGIN_SNIO ON CACHE BOOL "Compilation SNIO ON or OFF")
SET(PLUGIN_SASEIO OFF CACHE BOOL "Compilation SASEIO ON or OFF")
SET(PROJ4 OFF CACHE BOOL "Use PROJ4 for the class MapProj ON or OFF")
SET(DATA_QA OFF CACHE BOOL "Data Quality Assurance outputs ON or OFF")

#the mio and snowpack includes behave odly if you don't do the Cmake_source_dir like below, so treat these differently than the rest.
set(CMAKE_MODULE_PATH ${CMAKE_MODULE_PATH} "${CMAKE_SOURCE_DIR}/CMake/")

#some machines need to be told where odd system libraries are, so put them here
set(CMAKE_MODULE_PATH ${CMAKE_MODULE_PATH} "${CMAKE_SOURCE_DIR}/CMake_osx/")
#set(CMAKE_MODULE_PATH ${CMAKE_MODULE_PATH} "${CMAKE_SOURCE_DIR}/CMake_fedora/")

#for meton
#set(CMAKE_MODULE_PATH ${CMAKE_MODULE_PATH} "${CMAKE_SOURCE_DIR}/CMake_meton/")

## Any custom boost path. Few of the hpc systems have out of date boost libs
set(Boost_NO_SYSTEM_PATHS FALSE)
if (Boost_NO_SYSTEM_PATHS)
#    set(BOOST_ROOT "/opt/boost/boost_1_61_0")
    set(BOOST_ROOT "/usr/local/Cellar/boost/1.62.0")
endif()


#########
# Helper macro that removes cxx flag flags
macro(remove_cxx_flag flag)
    string(REPLACE "${flag}" "" CMAKE_CXX_FLAGS "${CMAKE_CXX_FLAGS}")
endmacro()

set(CMAKE_EXPORT_COMPILE_COMMANDS "On")
include(${CMAKE_SOURCE_DIR}/CMake/PVS-Studio.cmake)
pvs_studio_add_target(TARGET analyze
        OUTPUT FORMAT errorfile
        ANALYZE target
        LICENSE "/home/chris/Downloads/PVS-Studio.lic"
        LOG target.plog
        )

# lovely CMake script to integrate git hashes
# http://xit0.org/2013/04/cmake-use-git-branch-and-commit-details-in-project/
# Get the current working branch

configure_file(CMakeLists_external.txt.in
        ${CMAKE_BINARY_DIR}/lib/CMakeLists.txt)

execute_process(COMMAND ${CMAKE_COMMAND} -G "${CMAKE_GENERATOR}" .
        WORKING_DIRECTORY ${CMAKE_BINARY_DIR}/lib )
execute_process(COMMAND ${CMAKE_COMMAND} --build .
        WORKING_DIRECTORY ${CMAKE_BINARY_DIR}/lib )


# Generate gitrevision.hh if Git is available
# and the .git directory is present
# this is the case when the software is checked out from a Git repo
find_program(GIT_SCM git DOC "Git version control")
mark_as_advanced(GIT_SCM)
find_file(GITDIR NAMES .git PATHS ${CMAKE_SOURCE_DIR} NO_DEFAULT_PATH)
execute_process(
        COMMAND git rev-parse --abbrev-ref HEAD
        WORKING_DIRECTORY ${GITDIR}
        OUTPUT_VARIABLE GIT_BRANCH
        OUTPUT_STRIP_TRAILING_WHITESPACE
)

# Get the latest abbreviated commit hash of the working branch
execute_process(
        COMMAND git log -1 --format=%h
        WORKING_DIRECTORY ${GITDIR}
        OUTPUT_VARIABLE GIT_COMMIT_HASH
        OUTPUT_STRIP_TRAILING_WHITESPACE
)

configure_file(
        mesher/version.h.in
        mesher/version.h
)

configure_file(
        src/version.h.in
        src/version.h
)


<<<<<<< HEAD
#Setup CXX flags
set(CMAKE_CXX_FLAGS "${CMAKE_CXX_FLAGS} -std=c++11 ")

=======
>>>>>>> 878df016
#ignore these two under Clion as CGAL will complain
if(CMAKE_BUILD_TYPE MATCHES RelWithDebInfo OR
        CMAKE_BUILD_TYPE MATCHES MinSizeRel OR
        NOT CMAKE_BUILD_TYPE)

    set(CMAKE_BUILD_TYPE "Release")
endif()


#Setup output paths

set(EXECUTABLE_OUTPUT_PATH ${CMAKE_BINARY_DIR}/bin/${CMAKE_BUILD_TYPE})

#as per http://cgal-discuss.949826.n4.nabble.com/CMake-and-flags-td949906.html
#don't override internal settings
set( CGAL_DONT_OVERRIDE_CMAKE_FLAGS TRUE )
find_package(CGAL REQUIRED)
if(CGAL_FOUND)
    message(STATUS "Found CGAL ")
endif()
include(${CGAL_USE_FILE}) #as per https://www.cgal.org/releases.html release 4.2

#remove this flag as it destroys the build on -O1 and spams warnings, #thankscgal
remove_cxx_flag("-Werror=format-security -Wp,-D_FORTIFY_SOURCE=2")

remove_cxx_flag("-O2")
remove_cxx_flag("-O3")


#reset these back
if (CMAKE_BUILD_TYPE MATCHES Debug)
    set(CMAKE_CXX_FLAGS "${CMAKE_CXX_FLAGS} -Og ")
else()
    set(CMAKE_CXX_FLAGS "${CMAKE_CXX_FLAGS} -g -O3 ")
endif()

#Setup CXX flags
set(CMAKE_CXX_FLAGS "${CMAKE_CXX_FLAGS} -std=c++11 -Wall -D_FORTIFY_SOURCE=0 -Wno-unused-variable")


#GAL requires strict rounding
if ("${CMAKE_CXX_COMPILER_ID}" STREQUAL "Intel")
    set(CMAKE_CXX_FLAGS "${CMAKE_CXX_FLAGS} -qoverride-limits -fp-model strict -msse4 -finline ") #-frounding-math needed for cgal
endif()

if ("${CMAKE_CXX_COMPILER_ID}" STREQUAL "GNU") # OR "${CMAKE_CXX_COMPILER_ID}" STREQUAL "Clang")
    set(CMAKE_CXX_FLAGS "${CMAKE_CXX_FLAGS}  -frounding-math")
endif()
########

if ("${CMAKE_CXX_COMPILER_ID}" STREQUAL "Clang")
  set(CMAKE_CXX_FLAGS "${CMAKE_CXX_FLAGS} -stdlib=libc++ -Wno-c++11-extensions")
  set(CMAKE_CXX_LINK_FLAGS "${CMAKE_CXX_LINK_FLAGS} -stdlib=libc++")
endif()


find_package(OpenMP)

if(OPENMP_FOUND AND CMAKE_BUILD_TYPE MATCHES Release)
    if(USE_OMP)
        if(NOT "${CMAKE_CXX_COMPILER_ID}" STREQUAL "Clang") #osx Clang doesn't have mainline support for openmp
            set(CMAKE_CXX_FLAGS "${CMAKE_CXX_FLAGS} ${OpenMP_CXX_FLAGS}")
        endif()
    endif()
endif()


if(MATLAB)
    #for matlab to run you need csh installed
    find_package(Matlab REQUIRED)
endif()

if(OPENMP_FOUND)
    message(STATUS "Enabling ViennaCL with OpenCL")
    add_definitions(-DVIENNACL_WITH_OPENMP)
endif()

find_package(OpenCL)
if(OpenCL_FOUND)
    message(STATUS "Enabling ViennaCL with OpenCL")
    add_definitions(-Dvcl_scalar_type=float) #This sets the precision of the floating point precision used for ViennaCL matrixes.
    add_definitions(-DVIENNACL_WITH_OPENCL)
        if(APPLE)
             set(CMAKE_CXX_FLAGS "${CMAKE_CXX_FLAGS} -framework OpenCL")
        endif()
else()
    add_definitions(-Dvcl_scalar_type=double) #might as well default to double precision if no OpenCL device found.
endif()

find_package(Armadillo REQUIRED)
find_package(Eigen3 REQUIRED)


set( SPARSEHASH_ROOT "${CMAKE_BINARY_DIR}/lib/sparsehash")
find_package(Sparsehash REQUIRED)


set(CMAKE_CXX_FLAGS "${CMAKE_CXX_FLAGS} -fno-builtin-malloc -fno-builtin-calloc -fno-builtin-realloc -fno-builtin-free")
set(Tcmalloc_INCLUDE_DIR "${CMAKE_BINARY_DIR}/lib/gperftools/include")
find_package(tcmalloc REQUIRED)

find_package(ViennaCL REQUIRED)

find_package(Boost
             1.60.0
             COMPONENTS
             system
             filesystem
             date_time
             log
             thread
             regex
             program_options
             REQUIRED)
message(STATUS "Found boost incl: ${Boost_INCLUDE_DIR}")
message(STATUS "Found boost lib: ${Boost_LIBRARY_DIRS}")
#need this for calling the logger from multiple modules
ADD_DEFINITIONS(-DBOOST_LOG_DYN_LINK)

find_package(GDAL 2.1 REQUIRED)

find_package (Threads REQUIRED)

find_package(TBB REQUIRED)

find_package(GSL REQUIRED)

find_package(Curses REQUIRED)

#find_package(Sundials REQUIRED)

#if we are building the plugin we need to compile against paraview (which brings in VTK)
#otherwise use just VTK. You cannot link against both at the same time
if(PV_FILTER)
    FIND_PACKAGE(ParaView REQUIRED)
    INCLUDE(${PARAVIEW_USE_FILE})
else()
    find_package(VTK REQUIRED)
    include(${VTK_USE_FILE})
endif()



# add a target to generate API documentation with Doxygen
# generate this via 'make doc'
find_package(Doxygen)
if(DOXYGEN_FOUND)
	configure_file(${CMAKE_SOURCE_DIR}/Doxyfile.in ${CMAKE_CURRENT_BINARY_DIR}/Doxyfile @ONLY)

	add_custom_target(doc #ALL
		${DOXYGEN_EXECUTABLE} ${CMAKE_CURRENT_BINARY_DIR}/Doxyfile
		WORKING_DIRECTORY ${CMAKE_CURRENT_BINARY_DIR}
		COMMENT "Generating API documentation with Doxygen" VERBATIM 
	) 

endif(DOXYGEN_FOUND)

find_program(GVPR gvpr)
find_program(DOT dot)

if(NOT GVPR OR NOT DOT)
    message(STATUS "Could not find gvpr and/or dot, module output to pdf will not function.")
else()
    message(STATUS "gvpr and dot present, module output to pdf will function.")
endif()


#setup src dirs
add_subdirectory(src)

if (test)
    message(STATUS "Tests enabled. Run with make check")
    enable_testing()
#    ADD_SUBDIRECTORY (src/tests)
endif()

if(PV_FILTER)
    add_subdirectory(pv_filter)
endif()

add_subdirectory(mesher)
<|MERGE_RESOLUTION|>--- conflicted
+++ resolved
@@ -118,12 +118,6 @@
 )
 
 
-<<<<<<< HEAD
-#Setup CXX flags
-set(CMAKE_CXX_FLAGS "${CMAKE_CXX_FLAGS} -std=c++11 ")
-
-=======
->>>>>>> 878df016
 #ignore these two under Clion as CGAL will complain
 if(CMAKE_BUILD_TYPE MATCHES RelWithDebInfo OR
         CMAKE_BUILD_TYPE MATCHES MinSizeRel OR
