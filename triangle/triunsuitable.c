--- conflicted
+++ resolved
@@ -8,13 +8,9 @@
 #include "ogr_srs_api.h"
 #include "cpl_conv.h" /* for CPLMalloc() */
 #include <cpl_string.h>
-<<<<<<< HEAD
-#include <stdio.h>
-=======
 
 void rasterizeTriangle(vertex triorg, vertex tridest, vertex triapex, OGRSpatialReferenceH srs, const double *gt,
                        GDALDatasetH* rvds, int* x1, int* y1, int* xsize, int* ysize);
->>>>>>> 40fd908c
 
 double getRasterCell(const double *gt, const void *raster, double x, double y);
 
@@ -104,11 +100,6 @@
 }
 
 
-<<<<<<< HEAD
-//    remove("lol.shp");
-//    GDALDriverH driver = GDALGetDriverByName("ESRI Shapefile"); //MEM ESRI Shapefile
-//    GDALDatasetH DS   = GDALCreate	(driver,"lol.shp",0,0,0,GDT_Unknown,NULL);
-=======
 //there is no need to test the area here. This is because -aX comes first in the if chain, prior to -u
 //so we only need to check if we are violating other constraints as we don't even get this far if area > b->max area
 
@@ -126,7 +117,6 @@
 {
     GDALDriverH driver = GDALGetDriverByName("Memory"); //MEM ESRI Shapefile
     GDALDatasetH DS = GDALCreate(driver, "", 0, 0, 0, GDT_Unknown, NULL);
->>>>>>> 40fd908c
 
     GDALDriverH driver = GDALGetDriverByName("Memory"); //MEM ESRI Shapefile
     GDALDatasetH DS   = GDALCreate	(driver,"",0,0,0,GDT_Unknown,NULL);
